--- conflicted
+++ resolved
@@ -67,12 +67,8 @@
 	limit  int
 
 	warnings    []error
-<<<<<<< HEAD
-	metadataMap map[string][]metadatapb.Meta
+	metadataMap map[string][]*metadatapb.Meta
 	mu          sync.Mutex
-=======
-	metadataMap map[string][]*metadatapb.Meta
->>>>>>> eb93f76f
 }
 
 func (srv *metadataServer) Send(res *metadatapb.MetricMetadataResponse) error {
