--- conflicted
+++ resolved
@@ -368,11 +368,8 @@
 	shardMatcher *storepb.ShardMatcher,
 	applySharding bool,
 	emptyStreamResponses prometheus.Counter,
-<<<<<<< HEAD
 	maximumStrings uint64,
 	adjuster adjusterFn,
-=======
->>>>>>> afdb30e0
 ) respSet {
 	bufferedResponses := []*storepb.SeriesResponse{}
 	bufferedResponsesMtx := &sync.Mutex{}
@@ -428,18 +425,7 @@
 
 			select {
 			case <-l.ctx.Done():
-<<<<<<< HEAD
-				handleErr(errors.Wrapf(l.ctx.Err(), "failed to receive any data from %s", st.String()))
-=======
-				err := errors.Wrapf(l.ctx.Err(), "failed to receive any data from %s", st)
-				l.span.SetTag("err", err.Error())
-
-				l.bufferedResponsesMtx.Lock()
-				l.bufferedResponses = append(l.bufferedResponses, storepb.NewWarnSeriesResponse(err))
-				l.noMoreData = true
-				l.dataOrFinishEvent.Signal()
-				l.bufferedResponsesMtx.Unlock()
->>>>>>> afdb30e0
+				handleErr(errors.Wrapf(l.ctx.Err(), "failed to receive any data from %s", st))
 				return false
 			default:
 				resp, err := cl.Recv()
