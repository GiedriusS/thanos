--- conflicted
+++ resolved
@@ -33,7 +33,7 @@
 // to be able to obtain information about a particular store.
 type InfoStoreServer interface {
 	storepb.StoreServer
-	LabelSet() []labelpb.ZLabelSet
+	LabelSet() []*labelpb.ZLabelSet
 	TimeRange() (int64, int64)
 }
 
@@ -42,13 +42,8 @@
 type MultiTSDBStore struct {
 	logger     log.Logger
 	component  component.SourceStoreAPI
-<<<<<<< HEAD
 	tsdbStores func() map[string]InfoStoreServer
-=======
-	tsdbStores func() map[string]storepb.StoreServer
-
 	storepb.UnimplementedStoreServer
->>>>>>> eb93f76f
 }
 
 // NewMultiTSDBStore creates a new MultiTSDBStore.
@@ -105,15 +100,15 @@
 	return resp, nil
 }
 
-func (s *MultiTSDBStore) LabelSet() []labelpb.ZLabelSet {
+func (s *MultiTSDBStore) LabelSet() []*labelpb.ZLabelSet {
 	stores := s.tsdbStores()
 	if len(stores) == 0 {
-		return []labelpb.ZLabelSet{}
+		return []*labelpb.ZLabelSet{}
 	}
 
 	// We can rely on every underlying TSDB to only have one labelset, so this
 	// will always allocate the correct length immediately.
-	lsets := make([]labelpb.ZLabelSet, 0, len(stores))
+	lsets := make([]*labelpb.ZLabelSet, 0, len(stores))
 	for _, store := range stores {
 		lsets = append(lsets, store.LabelSet()...)
 	}
