--- conflicted
+++ resolved
@@ -26,15 +26,10 @@
 type BucketCacheProvider string
 
 const (
-<<<<<<< HEAD
 	InMemoryBucketCacheProvider   BucketCacheProvider = "IN-MEMORY"  // In-memory cache-provider for caching bucket.
 	MemcachedBucketCacheProvider  BucketCacheProvider = "MEMCACHED"  // Memcached cache-provider for caching bucket.
+	RedisBucketCacheProvider      BucketCacheProvider = "REDIS"      // Redis cache-provider for caching bucket.
 	GroupcacheBucketCacheProvider BucketCacheProvider = "GROUPCACHE" // Groupcache cache-provider for caching bucket.
-=======
-	InMemoryBucketCacheProvider  BucketCacheProvider = "IN-MEMORY" // In-memory cache-provider for caching bucket.
-	MemcachedBucketCacheProvider BucketCacheProvider = "MEMCACHED" // Memcached cache-provider for caching bucket.
-	RedisBucketCacheProvider     BucketCacheProvider = "REDIS"     // Redis cache-provider for caching bucket.
->>>>>>> c9d7465a
 )
 
 // CachingWithBackendConfig is a configuration of caching bucket used by Store component.
@@ -105,7 +100,6 @@
 		if err != nil {
 			return nil, errors.Wrapf(err, "failed to create inmemory cache")
 		}
-<<<<<<< HEAD
 	case string(GroupcacheBucketCacheProvider):
 		const basePath = "/_galaxycache/"
 
@@ -114,14 +108,12 @@
 			return nil, errors.Wrap(err, "failed to create groupcache")
 		}
 
-=======
 	case string(RedisBucketCacheProvider):
 		redisCache, err := cacheutil.NewRedisClient(logger, "caching-bucket", backendConfig, reg)
 		if err != nil {
 			return nil, errors.Wrapf(err, "failed to create memcached client")
 		}
 		c = cache.NewRedisCache("caching-bucket", logger, redisCache, reg)
->>>>>>> c9d7465a
 	default:
 		return nil, errors.Errorf("unsupported cache type: %s", config.Type)
 	}
