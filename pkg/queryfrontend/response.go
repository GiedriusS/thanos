// Copyright (c) The Thanos Authors.
// Licensed under the Apache License 2.0.

package queryfrontend

import (
	"unsafe"

	"github.com/thanos-io/thanos/internal/cortex/querier/queryrange"
)

// ThanosResponseExtractor helps extracting specific info from Query Response.
type ThanosResponseExtractor struct{}

// Extract extracts response for specific a range from a response.
// This interface is not used for labels and series responses.
func (ThanosResponseExtractor) Extract(_, _ int64, resp queryrange.Response) queryrange.Response {
	return resp
}

// ResponseWithoutHeaders returns the response without HTTP headers.
func (ThanosResponseExtractor) ResponseWithoutHeaders(resp queryrange.Response) queryrange.Response {
	switch tr := resp.(type) {
	case *ThanosLabelsResponse:
		return &ThanosLabelsResponse{Status: queryrange.StatusSuccess, Data: tr.Data}
	case *ThanosSeriesResponse:
		return &ThanosSeriesResponse{Status: queryrange.StatusSuccess, Data: tr.Data}
	}
	return resp
}

<<<<<<< HEAD
=======
func (ThanosResponseExtractor) ResponseWithoutStats(resp queryrange.Response) queryrange.Response {
	switch tr := resp.(type) {
	case *ThanosLabelsResponse:
		return &ThanosLabelsResponse{Status: queryrange.StatusSuccess, Data: tr.Data}
	case *ThanosSeriesResponse:
		return &ThanosSeriesResponse{Status: queryrange.StatusSuccess, Data: tr.Data}
	}
	return resp
}

// headersToQueryRangeHeaders convert slice of ResponseHeader to Cortex queryrange.PrometheusResponseHeader in an
// unsafe manner. It reuses the same memory.
func headersToQueryRangeHeaders(headers []*ResponseHeader) []*queryrange.PrometheusResponseHeader {
	return *(*[]*queryrange.PrometheusResponseHeader)(unsafe.Pointer(&headers))
}

>>>>>>> dfb7e9d2
// GetHeaders returns the HTTP headers in the response.
func (m *ThanosLabelsResponse) GetHeaders() []*queryrange.PrometheusResponseHeader {
	return headersToQueryRangeHeaders(m.Headers)
}

// GetHeaders returns the HTTP headers in the response.
func (m *ThanosSeriesResponse) GetHeaders() []*queryrange.PrometheusResponseHeader {
	return headersToQueryRangeHeaders(m.Headers)
}

// headersToQueryRangeHeaders convert slice of ResponseHeader to Cortex queryrange.PrometheusResponseHeader in an
// unsafe manner. It reuses the same memory.
func headersToQueryRangeHeaders(headers []*ResponseHeader) []*queryrange.PrometheusResponseHeader {
	return *(*[]*queryrange.PrometheusResponseHeader)(unsafe.Pointer(&headers))
}<|MERGE_RESOLUTION|>--- conflicted
+++ resolved
@@ -29,8 +29,6 @@
 	return resp
 }
 
-<<<<<<< HEAD
-=======
 func (ThanosResponseExtractor) ResponseWithoutStats(resp queryrange.Response) queryrange.Response {
 	switch tr := resp.(type) {
 	case *ThanosLabelsResponse:
@@ -41,13 +39,6 @@
 	return resp
 }
 
-// headersToQueryRangeHeaders convert slice of ResponseHeader to Cortex queryrange.PrometheusResponseHeader in an
-// unsafe manner. It reuses the same memory.
-func headersToQueryRangeHeaders(headers []*ResponseHeader) []*queryrange.PrometheusResponseHeader {
-	return *(*[]*queryrange.PrometheusResponseHeader)(unsafe.Pointer(&headers))
-}
-
->>>>>>> dfb7e9d2
 // GetHeaders returns the HTTP headers in the response.
 func (m *ThanosLabelsResponse) GetHeaders() []*queryrange.PrometheusResponseHeader {
 	return headersToQueryRangeHeaders(m.Headers)
