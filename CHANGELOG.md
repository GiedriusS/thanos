--- conflicted
+++ resolved
@@ -12,19 +12,16 @@
 
 ### Added
 
+- [#4378](https://github.com/thanos-io/thanos/pull/4378) Implemented single-flight mechanism for the in-memory cache provider. It can be enabled by `single_flight: true`. It potentially greatly reduces the number of calls to remote object storage with very small locking overhead on each cache operation. Also, it means that the timeout of a given request becomes "attached" to a previous one. `thanos_cache_inmemory_singleflight_saved_calls_total` metric will show how many calls have been saved.
 - [#4394](https://github.com/thanos-io/thanos/pull/4394) Add error logs to receiver when write request rejected with invalid replica
 - [#4403](https://github.com/thanos-io/thanos/pull/4403) UI: Add sorting and filtering to flags page
 - [#4299](https://github.com/thanos-io/thanos/pull/4299) Tracing: Add tracing to exemplar APIs.
 - [#4327](https://github.com/thanos-io/thanos/pull/4327) Add environment variable substitution to all YAML configuration flags.
 - [#4239](https://github.com/thanos-io/thanos/pull/4239) Add penalty based deduplication mode for compactor.
 - [#4292](https://github.com/thanos-io/thanos/pull/4292) Receive: Enable exemplars ingestion and querying.
-<<<<<<< HEAD
-- [#4378](https://github.com/thanos-io/thanos/pull/4378) Implemented single-flight mechanism for the in-memory cache provider. It can be enabled by `single_flight: true`. It potentially greatly reduces the number of calls to remote object storage with very small locking overhead on each cache operation. Also, it means that the timeout of a given request becomes "attached" to a previous one. `thanos_cache_inmemory_singleflight_saved_calls_total` metric will show how many calls have been saved.
-=======
 - [#4392](https://github.com/thanos-io/thanos/pull/4392) Tools: Added `--delete-blocks` to bucket rewrite tool to mark the original blocks for deletion after rewriting is done.
 - [#3970](https://github.com/thanos-io/thanos/pull/3970) Azure: Adds more configuration options for Azure blob storage. This allows for pipeline and reader specific configuration. Implements HTTP transport configuration options. These options allows for more fine-grained control on timeouts and retries. Implements MSI authentication as second method of authentication via a service principal token.
 - [#4406](https://github.com/thanos-io/thanos/pull/4406) Tools: Add retention command for applying retention policy on the bucket.
->>>>>>> 8d3ea521
 
 ### Fixed
 
