# Changelog

All notable changes to this project will be documented in this file.

The format is based on [Keep a Changelog](http://keepachangelog.com/en/1.0.0/) and this project adheres to [Semantic Versioning](http://semver.org/spec/v2.0.0.html).

NOTE: As semantic versioning states all 0.y.z releases can contain breaking changes in API (flags, grpc API, any backward compatibility)

We use *breaking :warning:* to mark changes that are not backward compatible (relates only to v0.y.z releases.)

## Unreleased

<<<<<<< HEAD
### Fixed

- [#4663](https://github.com/thanos-io/thanos/pull/4663) Fetcher: Fix discovered data races

### Added

- [#4680](https://github.com/thanos-io/thanos/pull/4680) Query: add `exemplar.partial-response` flag to control partial response.
- [#4679](https://github.com/thanos-io/thanos/pull/4679) Added `enable-feature` flag to enable negative offsets and @ modifier, similar to Prometheus.
- [#4696](https://github.com/thanos-io/thanos/pull/4696) Query: add cache name to tracing spans.
- [#4712](https://github.com/thanos-io/thanos/pull/4712) Query/Store: added experimental feature `store-pushdown` and corresponding flags to Thanos Store. You can enable it with `--enable-feature` on Thanos Query. Currently it makes Thanos Query push down a query to a leaf node if it is the only one matching the provided time range via the API. It should cover most cases where Sidecar/Ruler/Receive is responsible for a few days of data, and the rest of the data is covered by load-balanced Thanos Stores. Ad-hoc tests show a decrease of up to 50% in duration of queries which touch lots of time series because it is not necessary anymore to transfer all of them over the wire.

### Fixed

- [#4508](https://github.com/thanos-io/thanos/pull/4508) Adjust and rename `ThanosSidecarUnhealthy` to `ThanosSidecarNoConnectionToStartedPrometheus`; Remove `ThanosSidecarPrometheusDown` alert; Remove unused `thanos_sidecar_last_heartbeat_success_time_seconds` metrics.
=======
### Changed

- [#4290](https://github.com/thanos-io/thanos/pull/4290) proxy: coalesce multiple requests for the same data; greatly improves performance when opening a dashboard without query-frontend where there are a lot of different panels (queries) asking for the same data
>>>>>>> e39b97f8

## v0.23.0 - In Progress

### Added

- [#4453](https://github.com/thanos-io/thanos/pull/4453) Tools: Add flag `--selector.relabel-config-file` / `--selector.relabel-config` / `--max-time` / `--min-time` to filter served blocks.
- [#4482](https://github.com/thanos-io/thanos/pull/4482) COS: Add http_config for cos object store client.
- [#4487](https://github.com/thanos-io/thanos/pull/4487) Query: Add memcached auto discovery support.
- [#4444](https://github.com/thanos-io/thanos/pull/4444) UI: Add search block UI.
- [#4509](https://github.com/thanos-io/thanos/pull/4509) Logging: Adds duration_ms in int64 to the logs.
- [#4462](https://github.com/thanos-io/thanos/pull/4462) UI: Add find overlap block UI.
- [#4469](https://github.com/thanos-io/thanos/pull/4469) Compact: Add flag `compact.skip-block-with-out-of-order-chunks` to skip blocks with out-of-order chunks during compaction instead of halting
- [#4506](https://github.com/thanos-io/thanos/pull/4506) `Baidu BOS` object storage, see [documents](docs/storage.md#baidu-bos) for further information.
- [#4552](https://github.com/thanos-io/thanos/pull/4552) Compact: Adds `thanos_compact_downsample_duration_seconds` histogram.
- [#4594](https://github.com/thanos-io/thanos/pull/4594) reloader: Expose metrics in config reloader to give info on the last operation.
- [#4623](https://github.com/thanos-io/thanos/pull/4623) query-frontend: made HTTP downstream tripper (client) configurable via parameters `--query-range.downstream-tripper-config` and `--query-range.downstream-tripper-config-file`. If your downstream URL is localhost or 127.0.0.1 then it is strongly recommended to bump `max_idle_conns_per_host` to at least 100 so that `query-frontend` could properly use HTTP keep-alive connections and thus reduce the latency of `query-frontend` by about 20%.
- [#4636](https://github.com/thanos-io/thanos/pull/4636) Azure: Support authentication using user-assigned managed identity

### Fixed

- [#4468](https://github.com/thanos-io/thanos/pull/4468) Rule: Fix temporary rule filename composition issue.
- [#4476](https://github.com/thanos-io/thanos/pull/4476) UI: fix incorrect html escape sequence used for '>' symbol.
- [#4532](https://github.com/thanos-io/thanos/pull/4532) Mixin: Fixed "all jobs" selector in thanos mixin dashboards.
- [#4607](https://github.com/thanos-io/thanos/pull/4607) Azure: Fix Azure MSI Rate Limit

### Changed

- [#4519](https://github.com/thanos-io/thanos/pull/4519) Query: switch to miekgdns DNS resolver as the default one.
- [#4586](https://github.com/thanos-io/thanos/pull/4586) Update Prometheus/Cortex dependencies and implement LabelNames() pushdown as a result; provides massive speed-up for the labels API in Thanos Query.

## [v0.22.0](https://github.com/thanos-io/thanos/tree/release-0.22) - 2021.07.22

### Added

- [#4394](https://github.com/thanos-io/thanos/pull/4394) Add error logs to receiver when write request rejected with invalid replica
- [#4403](https://github.com/thanos-io/thanos/pull/4403) UI: Add sorting and filtering to flags page
- [#4299](https://github.com/thanos-io/thanos/pull/4299) Tracing: Add tracing to exemplar APIs.
- [#4327](https://github.com/thanos-io/thanos/pull/4327) Add environment variable substitution to all YAML configuration flags.
- [#4239](https://github.com/thanos-io/thanos/pull/4239) Add penalty based deduplication mode for compactor.
- [#4292](https://github.com/thanos-io/thanos/pull/4292) Receive: Enable exemplars ingestion and querying.
- [#4392](https://github.com/thanos-io/thanos/pull/4392) Tools: Added `--delete-blocks` to bucket rewrite tool to mark the original blocks for deletion after rewriting is done.
- [#3970](https://github.com/thanos-io/thanos/pull/3970) Azure: Adds more configuration options for Azure blob storage. This allows for pipeline and reader specific configuration. Implements HTTP transport configuration options. These options allows for more fine-grained control on timeouts and retries. Implements MSI authentication as second method of authentication via a service principal token.
- [#4406](https://github.com/thanos-io/thanos/pull/4406) Tools: Add retention command for applying retention policy on the bucket.
- [#4430](https://github.com/thanos-io/thanos/pull/4430) Compact: Add flag `downsample.concurrency` to specify the concurrency of downsampling blocks.

### Fixed

- [#4384](https://github.com/thanos-io/thanos/pull/4384) Fix the experimental PromQL editor when used on multiple line.
- [#4342](https://github.com/thanos-io/thanos/pull/4342) ThanosSidecarUnhealthy doesn't fire if the sidecar is never healthy
- [#4388](https://github.com/thanos-io/thanos/pull/4388) Receive: fix bug in forwarding remote-write requests within the hashring via gRPC when TLS is enabled on the HTTP server but not on the gRPC server.
- [#4442](https://github.com/thanos-io/thanos/pull/4442) Ruler: fix SIGHUP reload signal not working.

### Changed

- [#4354](https://github.com/thanos-io/thanos/pull/4354) Receive: use the S2 library for decoding Snappy data; saves about 5-7% of CPU time in the Receive component when handling incoming remote write requests
- [#4369](https://github.com/thanos-io/thanos/pull/4354) Build: do not upgrade apline version

## [v0.21.1](https://github.com/thanos-io/thanos/releases/tag/v0.21.1) - 2021.06.04

### Fixed

- [#4308](https://github.com/thanos-io/thanos/pull/4308) Sidecar: reloader: fix output config file permission

## [v0.21.0](https://github.com/thanos-io/thanos/releases/tag/v0.21.0) - 2021.06.03

### Added

- [#4117](https://github.com/thanos-io/thanos/pull/4117) Mixin: new alert ThanosReceiveTrafficBelowThreshold to flag if the ingestion average of the last hour dips below 50% of the ingestion average for the last 12 hours.
- [#4107](https://github.com/thanos-io/thanos/pull/4107) Store: `LabelNames` and `LabelValues` now support label matchers.
- [#3940](https://github.com/thanos-io/thanos/pull/3940) Sidecar: Added matchers support to `LabelValues`
- [#4171](https://github.com/thanos-io/thanos/pull/4171) Docker: Busybox image updated to latest (1.33.1)
- [#4175](https://github.com/thanos-io/thanos/pull/4175) Added Tag Configuration Support Lightstep Tracing
- [#4176](https://github.com/thanos-io/thanos/pull/4176) Query API: Adds optional `Stats param` to return stats for query APIs
- [#4125](https://github.com/thanos-io/thanos/pull/4125) Rule: Add `--alert.relabel-config` / `--alert.relabel-config-file` allowing to specify alert relabel configurations like [Prometheus](https://prometheus.io/docs/prometheus/latest/configuration/configuration/#relabel_config)
- [#4211](https://github.com/thanos-io/thanos/pull/4211) Add TLS and basic authentication to Thanos APIs
- [#4249](https://github.com/thanos-io/thanos/pull/4249) UI: add dark theme
- [#3707](https://github.com/thanos-io/thanos/pull/3707) Tools: Added `--rewrite.to-relabel-config` to bucket rewrite tool to support series relabel from given blocks.

### Fixed

- [#4105](https://github.com/thanos-io/thanos/pull/4105) Tools: Add glob support for filepath in tools command

### Changed

- [#4223](https://github.com/thanos-io/thanos/pull/4223) Query: federated exemplars API only add replica labels to series labels, not to exemplar labels.

## [v0.20.2](https://github.com/thanos-io/thanos/releases/tag/v0.20.2) - 2021.05.20

### Fixed

- [#4208](https://github.com/thanos-io/thanos/pull/4208) UI: Fix infinite redirection loop on root (/).

## [v0.20.1](https://github.com/thanos-io/thanos/releases/tag/v0.20.1) - 2021.04.30

### Fixed

- [#4123](https://github.com/thanos-io/thanos/pull/4123) Query: match external labels for exemplars API.

### Changed
- 

### Removed
- 

## [v0.20.0](https://github.com/thanos-io/thanos/releases/tag/v0.20.0) - 2021.04.28

### Added

- [#4029](https://github.com/thanos-io/thanos/pull/4029) Mixin: Remove dependency on the rule dashboard when generating the compact dashboard
- [#4019](https://github.com/thanos-io/thanos/pull/4019) Query: Adds query range histogram.
- [#3846](https://github.com/thanos-io/thanos/pull/3846) Query: Added federated exemplars API support.
- [#3350](https://github.com/thanos-io/thanos/pull/3350) Query/Sidecar: Added targets API support. You can now configure you Querier to fetch Prometheus targets from leaf Prometheus-es!
- [#3977](https://github.com/thanos-io/thanos/pull/3977) Expose exemplars for `http_request_duration_seconds` histogram if tracing is enabled.
- [#3903](https://github.com/thanos-io/thanos/pull/3903) Store: Returning custom grpc code when reaching series/chunk limits.
- [#3919](https://github.com/thanos-io/thanos/pull/3919) Allow to disable automatically setting CORS headers using `--web.disable-cors` flag in each component that exposes an API.
- [#3840](https://github.com/thanos-io/thanos/pull/3840) Tools: Added a flag to support rewrite Prometheus TSDB blocks.
- [#3920](https://github.com/thanos-io/thanos/pull/3920) Query Frontend: Support `max_item_size` in Query frontend Memcached cache.
- [#4078](https://github.com/thanos-io/thanos/pull/4078) receive: Improved efficiency of multitsdb appends, upgraded Prometheus deps.

### Fixed

- [#3204](https://github.com/thanos-io/thanos/pull/3204) Mixin: Use sidecar's metric timestamp for healthcheck.
- [#3922](https://github.com/thanos-io/thanos/pull/3922) *: Fix panic in http logging middleware.
- [#3960](https://github.com/thanos-io/thanos/pull/3960) Ruler: Fix deduplication of equal alerts with different labels.
- [#3937](https://github.com/thanos-io/thanos/pull/3937) Store: Fix race condition in chunk pool.
- [#4017](https://github.com/thanos-io/thanos/pull/4017) Query Frontend: fix downsampling iterator returning duplicate samples.
- [#4041](https://github.com/thanos-io/thanos/pull/4041) Logging: fix the HTTP logger.

### Changed

- [#3929](https://github.com/thanos-io/thanos/pull/3929) Store: Adds the name of the instantiated memcached client to log info.
- [#3827](https://github.com/thanos-io/thanos/pull/3827) Upgrade Go version to 1.16
- [#3948](https://github.com/thanos-io/thanos/pull/3948) Receiver: Adjust `http_request_duration_seconds` buckets for low latency requests.
- [#3856](https://github.com/thanos-io/thanos/pull/3856) Mixin: *breaking :warning:* Introduce flexible multi-cluster/namespace mode for alerts and dashboards. Removes jobPrefix config option. Removes `namespace` by default.
- [#3937](https://github.com/thanos-io/thanos/pull/3937) Store: Reduce memory usage for range queries.
- [#4045](https://github.com/thanos-io/thanos/pull/4045) UI: Enable Targets page in Querier UI.
- [#4062](https://github.com/thanos-io/thanos/pull/4062) Flags: Sort flags alphabetically.
- [#4081](https://github.com/thanos-io/thanos/pull/4081) UI: Make the ReactUI the default one.
- [#4085](https://github.com/thanos-io/thanos/pull/4085) Receive: Improved Performance for err path.
- [#4094](https://github.com/thanos-io/thanos/pull/4094) *: Upgrade Prometheus & Alertmanager.

## [v0.19.0](https://github.com/thanos-io/thanos/releases/tag/v0.19.0) - 2021.03.31

- [#3700](https://github.com/thanos-io/thanos/pull/3700) Compact/Web: Make old bucket viewer UI work with vanilla Prometheus blocks.
- [#3657](https://github.com/thanos-io/thanos/pull/3657) *: It's now possible to configure HTTP transport options for S3 client.
- [#3752](https://github.com/thanos-io/thanos/pull/3752) Compact/Store: Added `--block-meta-fetch-concurrency` allowing to configure number of go routines for block metadata synchronization.
- [#3723](https://github.com/thanos-io/thanos/pull/3723) Query Frontend: Added `--query-range.request-downsampled` flag enabling additional queries for downsampled data in case of empty or incomplete response to range request.
- [#3579](https://github.com/thanos-io/thanos/pull/3579) Cache: Added inmemory cache for caching bucket.
- [#3792](https://github.com/thanos-io/thanos/pull/3792) Receiver: Added `--tsdb.allow-overlapping-blocks` flag to allow overlapping tsdb blocks and enable vertical compaction.
- [#3740](https://github.com/thanos-io/thanos/pull/3740) Query: Added `--query.default-step` flag to set default step. Useful when your tenant scrape interval is stable and far from default UI's 1s.
- [#3686](https://github.com/thanos-io/thanos/pull/3686) Query/Sidecar: Added metric metadata API support. You can now configure you Querier to fetch Prometheus metrics metadata from leaf Prometheus-es!
- [#3031](https://github.com/thanos-io/thanos/pull/3031) Compact/Sidecar/Receive/Rule: Added `--hash-func`. If some function has been specified, writers calculate hashes using that function of each file in a block before uploading them. If those hashes exist in the `meta.json` file then Compact does not download the files if they already exist on disk and with the same hash. This also means that the data directory passed to Thanos Compact is only *cleared once at boot* or *if everything succeeds*. So, if you, for example, use persistent volumes on k8s and your Thanos Compact crashes or fails to make an iteration properly then the last downloaded files are not wiped from the disk. The directories that were created the last time are only wiped again after a successful iteration or if the previously picked up blocks have disappeared.

### Fixed

- [#3705](https://github.com/thanos-io/thanos/pull/3705) Store: Fix race condition leading to failing queries or possibly incorrect query results.
- [#3661](https://github.com/thanos-io/thanos/pull/3661) Compact: Deletion-mark.json is deleted as the last one, which could in theory lead to potential store gateway load or query error for such in-deletion block.
- [#3760](https://github.com/thanos-io/thanos/pull/3760) Store: Fix panic caused by a race condition happening on concurrent index-header reader usage and unload, when `--store.enable-index-header-lazy-reader` is enabled.
- [#3759](https://github.com/thanos-io/thanos/pull/3759) Store: Fix panic caused by a race condition happening on concurrent index-header lazy load and unload, when `--store.enable-index-header-lazy-reader` is enabled.
- [#3773](https://github.com/thanos-io/thanos/pull/3773) Compact: Fixed compaction planner size check, making sure we don't create too large blocks.
- [#3814](https://github.com/thanos-io/thanos/pull/3814) Store: Decreased memory utilisation while fetching block's chunks.
- [#3815](https://github.com/thanos-io/thanos/pull/3815) Receive: Improve handling of empty time series from clients
- [#3795](https://github.com/thanos-io/thanos/pull/3795) s3: A truncated "get object" response is reported as error.
- [#3899](https://github.com/thanos-io/thanos/pull/3899) Receive: Correct the inference of client gRPC configuration.
- [#3943](https://github.com/thanos-io/thanos/pull/3943) Receive: Fixed memory regression introduced in v0.17.0.
- [#3960](https://github.com/thanos-io/thanos/pull/3960) Query: Fixed deduplication of equal alerts with different labels.

### Changed

- [#3804](https://github.com/thanos-io/thanos/pull/3804) Ruler, Receive, Querier: Updated Prometheus dependency. TSDB characteristics might have changed.

## [v0.18.0](https://github.com/thanos-io/thanos/releases/tag/v0.18.0) - 2021.01.27

### Added

- [#3380](https://github.com/thanos-io/thanos/pull/3380) Mixin: Add block deletion panels for compactor dashboards.
- [#3568](https://github.com/thanos-io/thanos/pull/3568) Store: Optimized inject label stage of index lookup.
- [#3566](https://github.com/thanos-io/thanos/pull/3566) StoreAPI: Support label matchers in labels API.
- [#3531](https://github.com/thanos-io/thanos/pull/3531) Store: Optimized common cases for time selecting smaller amount of series by avoiding looking up symbols.
- [#3469](https://github.com/thanos-io/thanos/pull/3469) StoreAPI: Added `hints` field to `LabelNamesRequest` and `LabelValuesRequest`. Hints are an opaque data structure that can be used to carry additional information from the store and its content is implementation-specific.
- [#3421](https://github.com/thanos-io/thanos/pull/3421) Tools: Added `thanos tools bucket rewrite` command allowing to delete series from given block.
- [#3509](https://github.com/thanos-io/thanos/pull/3509) Store: Added a CLI flag to limit the number of series that are touched.
- [#3444](https://github.com/thanos-io/thanos/pull/3444) Query Frontend: Make POST request to downstream URL for labels and series API endpoints.
- [#3388](https://github.com/thanos-io/thanos/pull/3388) Tools: Bucket replicator now can specify block IDs to copy.
- [#3385](https://github.com/thanos-io/thanos/pull/3385) Tools: Bucket prints extra statistics for block index with debug log-level.
- [#3121](https://github.com/thanos-io/thanos/pull/3121) Receive: Added `--receive.hashrings` alternative to `receive.hashrings-file` flag (lower priority). The flag expects the literal hashring configuration in JSON format.

### Fixed

- [#3567](https://github.com/thanos-io/thanos/pull/3567) Mixin: Reintroduce `thanos_objstore_bucket_operation_failures_total` alert.
- [#3527](https://github.com/thanos-io/thanos/pull/3527) Query Frontend: Fix query_range behavior when start/end times are the same
- [#3560](https://github.com/thanos-io/thanos/pull/3560) Query Frontend: Allow separate label cache
- [#3672](https://github.com/thanos-io/thanos/pull/3672) Rule: Prevent crashing due to `no such host error` when using `dnssrv+` or `dnssrvnoa+`.
- [#3461](https://github.com/thanos-io/thanos/pull/3461) Compact, Shipper, Store: Fixed panic when no external labels are set in block metadata.

### Changed

- [#3496](https://github.com/thanos-io/thanos/pull/3496) S3: Respect SignatureV2 flag for all credential providers.
- [#2732](https://github.com/thanos-io/thanos/pull/2732) Swift: Switched to a new library [ncw/swift](https://github.com/ncw/swift) providing large objects support. By default, segments will be uploaded to the same container directory `segments/` if the file is bigger than `1GB`. To change the defaults see [the docs](docs/storage.md#openstack-swift).
- [#3626](https://github.com/thanos-io/thanos/pull/3626) Shipper: Failed upload of `meta.json` file doesn't cause block cleanup anymore. This has a potential to generate corrupted blocks under specific conditions. Partial block is left in bucket for later cleanup.

## [v0.17.2](https://github.com/thanos-io/thanos/releases/tag/v0.17.2) - 2020.12.07

### Fixed

- [#3532](https://github.com/thanos-io/thanos/pull/3532) compact: do not cleanup blocks on boot. Reverts the behavior change introduced in [#3115](https://github.com/thanos-io/thanos/pull/3115) as in some very bad cases the boot of Thanos Compact took a very long time since there were a lot of blocks-to-be-cleaned.
- [#3520](https://github.com/thanos-io/thanos/pull/3520) Fix index out of bound bug when comparing ZLabelSets.

## [v0.17.1](https://github.com/thanos-io/thanos/releases/tag/v0.17.1) - 2020.11.24

### Fixed

- [#3480](https://github.com/thanos-io/thanos/pull/3480) Query Frontend: Fixed regression.
- [#3734](https://github.com/thanos-io/thanos/pull/3734) pkg/rules/proxy: fix hotlooping when receiving client errors

### Changed

- [#3498](https://github.com/thanos-io/thanos/pull/3498) Enabled debug.SetPanicOnFault(true) which allow us to recover on queries causing SEG FAULTs (e.g unmmaped memory access).

## [v0.17.0](https://github.com/thanos-io/thanos/releases/tag/v0.17.0) - 2020.11.18

### Added

- [#3259](https://github.com/thanos-io/thanos/pull/3259) Thanos BlockViewer: Added a button in the blockviewer that allows users to download the metadata of a block.
- [#3261](https://github.com/thanos-io/thanos/pull/3261) Thanos Store: Use segment files specified in meta.json file, if present. If not present, Store does the LIST operation as before.
- [#3276](https://github.com/thanos-io/thanos/pull/3276) Query Frontend: Support query splitting and retry for label names, label values and series requests.
- [#3315](https://github.com/thanos-io/thanos/pull/3315) Query Frontend: Support results caching for label names, label values and series requests.
- [#3346](https://github.com/thanos-io/thanos/pull/3346) Ruler UI: Fix a bug preventing the /rules endpoint from loading.
- [#3115](https://github.com/thanos-io/thanos/pull/3115) compact: now deletes partially uploaded and blocks with deletion marks concurrently. It does that at the beginning and then every `--compact.cleanup-interval` time period. By default it is 5 minutes.
- [#3312](https://github.com/thanos-io/thanos/pull/3312) s3: add list_objects_version config option for compatibility.
- [#3356](https://github.com/thanos-io/thanos/pull/3356) Query Frontend: Add a flag to disable step alignment middleware for query range.
- [#3378](https://github.com/thanos-io/thanos/pull/3378) Ruler: added the ability to send queries via the HTTP method POST. Helps when alerting/recording rules are extra long because it encodes the actual parameters inside of the body instead of the URI. Thanos Ruler now uses POST by default unless `--query.http-method` is set `GET`.
- [#3381](https://github.com/thanos-io/thanos/pull/3381) Querier UI: Add ability to enable or disable metric autocomplete functionality.
- [#2979](https://github.com/thanos-io/thanos/pull/2979) Replicator: Add the ability to replicate blocks within a time frame by passing --min-time and --max-time
- [#3398](https://github.com/thanos-io/thanos/pull/3398) Query Frontend: Add default config for query frontend memcached config.
- [#3277](https://github.com/thanos-io/thanos/pull/3277) Thanos Query: Introduce dynamic lookback interval. This allows queries with large step to make use of downsampled data.
- [#3409](https://github.com/thanos-io/thanos/pull/3409) Compactor: Added support for no-compact-mark.json which excludes the block from compaction.
- [#3245](https://github.com/thanos-io/thanos/pull/3245) Query Frontend: Add `query-frontend.org-id-header` flag to specify HTTP header(s) to populate slow query log (e.g. X-Grafana-User).
- [#3431](https://github.com/thanos-io/thanos/pull/3431) Store: Added experimental support to lazy load index-headers at query time. When enabled via `--store.enable-index-header-lazy-reader` flag, the store-gateway will load into memory an index-header only once it's required at query time. Index-header will be automatically released after `--store.index-header-lazy-reader-idle-timeout` of inactivity.
  - This, generally, reduces baseline memory usage of store when inactive, as well as a total number of mapped files (which is limited to 64k in some systems.
- [#3437](https://github.com/thanos-io/thanos/pull/3437) StoreAPI: Added `hints` field to `LabelNamesResponse` and `LabelValuesResponse`. Hints in an opaque data structure that can be used to carry additional information from the store and its content is implementation specific.
  * This, generally, reduces baseline memory usage of store when inactive, as well as a total number of mapped files (which is limited to 64k in some systems.
- [#3415](https://github.com/thanos-io/thanos/pull/3415) Tools: Added `thanos tools bucket mark` command that allows to mark given block for deletion or for no-compact

### Fixed

- [#3257](https://github.com/thanos-io/thanos/pull/3257) Ruler: Prevent Ruler from crashing when using default DNS to lookup hosts that results in "No such hosts" errors.
- [#3331](https://github.com/thanos-io/thanos/pull/3331) Disable Azure blob exception logging
- [#3341](https://github.com/thanos-io/thanos/pull/3341) Disable Azure blob syslog exception logging
- [#3414](https://github.com/thanos-io/thanos/pull/3414) Set CORS for Query Frontend
- [#3437](https://github.com/thanos-io/thanos/pull/3437) Add external labels to Labels APIs.

### Changed

- [#3452](https://github.com/thanos-io/thanos/pull/3452) Store: Index cache posting compression is now enabled by default. Removed `experimental.enable-index-cache-postings-compression` flag.
- [#3410](https://github.com/thanos-io/thanos/pull/3410) Compactor: Changed metric `thanos_compactor_blocks_marked_for_deletion_total` to `thanos_compactor_blocks_marked_total` with `marker` label. Compactor will now automatically disable compaction for blocks with large index that would output blocks after compaction larger than specified value (by default: 64GB). This automatically handles the Promethus [format limit](https://github.com/thanos-io/thanos/issues/1424).
- [#2906](https://github.com/thanos-io/thanos/pull/2906) Tools: Refactor Bucket replicate execution. Removed all `thanos_replicate_origin_.*` metrics.
  - `thanos_replicate_origin_meta_loads_total` can be replaced by `blocks_meta_synced{state="loaded"}`.
  - `thanos_replicate_origin_partial_meta_reads_total` can be replaced by `blocks_meta_synced{state="failed"}`.
- [#3309](https://github.com/thanos-io/thanos/pull/3309) Compact: *breaking :warning:* Rename metrics to match naming convention. This includes metrics starting with `thanos_compactor` to `thanos_compact`, `thanos_querier` to `thanos_query` and `thanos_ruler` to `thanos_rule`.

## [v0.16.0](https://github.com/thanos-io/thanos/releases/tag/v0.16.0) - 2020.10.26

Highlights:

- New Thanos component, [Query Frontend](docs/components/query-frontend.md) has more options and supports shared cache (currently: Memcached).
- Added debug mode in Thanos UI that allows to filter Stores to query from by their IPs from Store page (!). This helps enormously in e.g debugging the slowest store etc. All raw Thanos API allows passing `storeMatch[]` arguments with `__address__` matchers.
- Improved debuggability on all Thanos components by exposing [off-CPU profiles thanks to fgprof endpoint](https://github.com/felixge/fgprof).
- Significantly improved sidecar latency and CPU usage for metrics fetches.

### Fixed

- [#3234](https://github.com/thanos-io/thanos/pull/3234) UI: Fix assets not loading when `--web.prefix-header` is used.
- [#3184](https://github.com/thanos-io/thanos/pull/3184) Compactor: Fixed support for `web.external-prefix` for Compactor UI.

### Added

- [#3114](https://github.com/thanos-io/thanos/pull/3114) Query Frontend: Added support for Memcached cache.
  - **breaking** Renamed flag `log_queries_longer_than` to `log-queries-longer-than`.
- [#3166](https://github.com/thanos-io/thanos/pull/3166) UIs: Added UI for passing a `storeMatch[]` parameter to queries.
- [#3181](https://github.com/thanos-io/thanos/pull/3181) Logging: Added debug level logging for responses between 300-399
- [#3133](https://github.com/thanos-io/thanos/pull/3133) Query: Allowed passing a `storeMatch[]` to Labels APIs; Time range metadata based store filtering is supported on Labels APIs.
- [#3146](https://github.com/thanos-io/thanos/pull/3146) Sidecar: Significantly improved sidecar latency (reduced ~2x). Added `thanos_sidecar_prometheus_store_received_frames` histogram metric.
- [#3147](https://github.com/thanos-io/thanos/pull/3147) Querier: Added `query.metadata.default-time-range` flag to specify the default metadata time range duration for retrieving labels through Labels and Series API when the range parameters are not specified. The zero value means range covers the time since the beginning.
- [#3207](https://github.com/thanos-io/thanos/pull/3207) Query Frontend: Added `cache-compression-type` flag to use compression in the query frontend cache.
- [#3122](https://github.com/thanos-io/thanos/pull/3122) \*: All Thanos components have now `/debug/fgprof` endpoint on HTTP port allowing to get [off-CPU profiles as well](https://github.com/felixge/fgprof).
- [#3109](https://github.com/thanos-io/thanos/pull/3109) Query Frontend: Added support for `Cache-Control` HTTP response header which controls caching behaviour. So far `no-store` value is supported and it makes the response skip cache.
- [#3092](https://github.com/thanos-io/thanos/pull/3092) Tools: Added `tools bucket cleanup` CLI tool that deletes all blocks marked to be deleted.

### Changed

- [#3136](https://github.com/thanos-io/thanos/pull/3136) Sidecar: **breaking** Added metric `thanos_sidecar_reloader_config_apply_operations_total` and rename metric `thanos_sidecar_reloader_config_apply_errors_total` to `thanos_sidecar_reloader_config_apply_operations_failed_total`.
- [#3154](https://github.com/thanos-io/thanos/pull/3154) Querier: **breaking** Added metric `thanos_query_gate_queries_max`. Remove metric `thanos_query_concurrent_selects_gate_queries_in_flight`.
- [#3154](https://github.com/thanos-io/thanos/pull/3154) Store: **breaking** Renamed metric `thanos_bucket_store_queries_concurrent_max` to `thanos_bucket_store_series_gate_queries_max`.
- [#3179](https://github.com/thanos-io/thanos/pull/3179) Store: context.Canceled will not increase `thanos_objstore_bucket_operation_failures_total`.
- [#3136](https://github.com/thanos-io/thanos/pull/3136) Sidecar: Improved detection of directory changes for Prometheus config.
  - **breaking** Added metric `thanos_sidecar_reloader_config_apply_operations_total` and rename metric `thanos_sidecar_reloader_config_apply_errors_total` to `thanos_sidecar_reloader_config_apply_operations_failed_total`.
- [#3022](https://github.com/thanos-io/thanos/pull/3022) \*: Thanos images are now build with Go 1.15.
- [#3205](https://github.com/thanos-io/thanos/pull/3205) \*: Updated TSDB to ~2.21

## [v0.15.0](https://github.com/thanos-io/thanos/releases/v0.15.0) - 2020.09.07

Highlights:

- Added new Thanos component: [Query Frontend](https://thanos.io/v0.15/components/query-frontend.md/) responsible for response caching, query scheduling and parallelization (based on Cortex Query Frontend).
- Added various new, improved UIs to Thanos based on React: Querier BuildInfo & Flags, Ruler UI, BlockViewer.
- Optimized Sidecar, Store, Receive, Ruler data retrieval with new TSDB ChunkIterator (capping chunks to 120 samples), which fixed various leaks.
- Fixed sample limit on Store Gateway.
- Added S3 Server Side Encryption options.
- Tons of other important fixes!

### Fixed

- [#2665](https://github.com/thanos-io/thanos/pull/2665) Swift: Fix issue with missing Content-Type HTTP headers.
- [#2800](https://github.com/thanos-io/thanos/pull/2800) Query: Fix handling of `--web.external-prefix` and `--web.route-prefix`.
- [#2834](https://github.com/thanos-io/thanos/pull/2834) Query: Fix rendered JSON state value for rules and alerts should be in lowercase.
- [#2866](https://github.com/thanos-io/thanos/pull/2866) Receive, Querier: Fixed leaks on receive and querier Store API Series, which were leaking on errors.
- [#2937](https://github.com/thanos-io/thanos/pull/2937) Receive: Fixing auto-configuration of `--receive.local-endpoint`.
- [#2895](https://github.com/thanos-io/thanos/pull/2895) Compact: Fix increment of `thanos_compact_downsample_total` metric for downsample of 5m resolution blocks.
- [#2858](https://github.com/thanos-io/thanos/pull/2858) Store: Fix `--store.grpc.series-sample-limit` implementation. The limit is now applied to the sum of all samples fetched across all queried blocks via a single Series call, instead of applying it individually to each block.
- [#2936](https://github.com/thanos-io/thanos/pull/2936) Compact: Fix ReplicaLabelRemover panic when replicaLabels are not specified.
- [#2956](https://github.com/thanos-io/thanos/pull/2956) Store: Fix fetching of chunks bigger than 16000 bytes.
- [#2970](https://github.com/thanos-io/thanos/pull/2970) Store: Upgrade minio-go/v7 to fix slowness when running on EKS.
- [#2957](https://github.com/thanos-io/thanos/pull/2957) Rule: *breaking :warning:* Now sets all of the relevant fields properly; avoids a panic when `/api/v1/rules` is called and the time zone is *not* UTC; `rules` field is an empty array now if no rules have been defined in a rule group. Thanos Rule's `/api/v1/rules` endpoint no longer returns the old, deprecated `partial_response_strategy`. The old, deprecated value has been fixed to `WARN` for quite some time. *Please* use `partialResponseStrategy`.
- [#2976](https://github.com/thanos-io/thanos/pull/2976) Query: Better rounding for incoming query timestamps.
- [#2929](https://github.com/thanos-io/thanos/pull/2929) Mixin: Fix expression for 'unhealthy sidecar' alert and increase the timeout for 10 minutes.
- [#3024](https://github.com/thanos-io/thanos/pull/3024) Query: Consider group name and file for deduplication.
- [#3012](https://github.com/thanos-io/thanos/pull/3012) Ruler,Receiver: Fix TSDB to delete blocks in atomic way.
- [#3046](https://github.com/thanos-io/thanos/pull/3046) Ruler,Receiver: Fixed framing of StoreAPI response, it was one chunk by one.
- [#3095](https://github.com/thanos-io/thanos/pull/3095) Ruler: Update the manager when all rule files are removed.
- [#3105](https://github.com/thanos-io/thanos/pull/3105) Querier: Fix overwriting `maxSourceResolution` when auto downsampling is enabled.
- [#3010](https://github.com/thanos-io/thanos/pull/3010) Querier: Added `--query.lookback-delta` flag to override the default lookback delta in PromQL. The flag should be lookback delta should be set to at least 2 times of the slowest scrape interval. If unset it will use the PromQL default of 5m.

### Added

- [#2305](https://github.com/thanos-io/thanos/pull/2305) Receive,Sidecar,Ruler: Propagate correct (stricter) MinTime for TSDBs that have no block.
- [#2849](https://github.com/thanos-io/thanos/pull/2849) Query, Ruler: Added request logging for HTTP server side.
- [#2832](https://github.com/thanos-io/thanos/pull/2832) ui React: Add runtime and build info page
- [#2926](https://github.com/thanos-io/thanos/pull/2926) API: Add new blocks HTTP API to serve blocks metadata. The status endpoints (`/api/v1/status/flags`, `/api/v1/status/runtimeinfo` and `/api/v1/status/buildinfo`) are now available on all components with a HTTP API.
- [#2892](https://github.com/thanos-io/thanos/pull/2892) Receive: Receiver fails when the initial upload fails.
- [#2865](https://github.com/thanos-io/thanos/pull/2865) ui: Migrate Thanos Ruler UI to React
- [#2964](https://github.com/thanos-io/thanos/pull/2964) Query: Add time range parameters to label APIs. Add `start` and `end` fields to Store API `LabelNamesRequest` and `LabelValuesRequest`.
- [#2996](https://github.com/thanos-io/thanos/pull/2996) Sidecar: Add `reloader_config_apply_errors_total` metric. Add new flags `--reloader.watch-interval`, and `--reloader.retry-interval`.
- [#2973](https://github.com/thanos-io/thanos/pull/2973) Add Thanos Query Frontend component.
- [#2980](https://github.com/thanos-io/thanos/pull/2980) Bucket Viewer: Migrate block viewer to React.
- [#2725](https://github.com/thanos-io/thanos/pull/2725) Add bucket index operation durations: `thanos_bucket_store_cached_series_fetch_duration_seconds` and `thanos_bucket_store_cached_postings_fetch_duration_seconds`.
- [#2931](https://github.com/thanos-io/thanos/pull/2931) Query: Allow passing a `storeMatch[]` to select matching stores when debugging the querier. See [documentation](docs/components/query.md#store-filtering)

### Changed

- [#2893](https://github.com/thanos-io/thanos/pull/2893) Store: Rename metric `thanos_bucket_store_cached_postings_compression_time_seconds` to `thanos_bucket_store_cached_postings_compression_time_seconds_total`.
- [#2915](https://github.com/thanos-io/thanos/pull/2915) Receive,Ruler: Enable TSDB directory locking by default. Add a new flag (`--tsdb.no-lockfile`) to override behavior.
- [#2902](https://github.com/thanos-io/thanos/pull/2902) Querier UI:Separate dedupe and partial response checkboxes per panel in new UI.
- [#2991](https://github.com/thanos-io/thanos/pull/2991) Store: *breaking :warning:* `operation` label value `getrange` changed to `get_range` for `thanos_store_bucket_cache_operation_requests_total` and `thanos_store_bucket_cache_operation_hits_total` to be consistent with bucket operation metrics.
- [#2876](https://github.com/thanos-io/thanos/pull/2876) Receive,Ruler: Updated TSDB and switched to ChunkIterators instead of sample one, which avoids unnecessary decoding / encoding.
- [#3064](https://github.com/thanos-io/thanos/pull/3064) s3: *breaking :warning:* Add SSE/SSE-KMS/SSE-C configuration. The S3 `encrypt_sse: true` option is now deprecated in favour of `sse_config`. If you used `encrypt_sse`, the migration strategy is to set up the following block:

```yaml
sse_config:
  type: SSE-S3
```

## [v0.14.0](https://github.com/thanos-io/thanos/releases/tag/v0.14.0) - 2020.07.10

### Fixed

- [#2637](https://github.com/thanos-io/thanos/pull/2637) Compact: Detect retryable errors that are inside of a wrapped `tsdb.MultiError`.
- [#2648](https://github.com/thanos-io/thanos/pull/2648) Store: Allow index cache and caching bucket to be configured at the same time.
- [#2728](https://github.com/thanos-io/thanos/pull/2728) Query: Fixed panics when using larger number of replica labels with short series label sets.
- [#2787](https://github.com/thanos-io/thanos/pull/2787) Update Prometheus mod to pull in prometheus/prometheus#7414.
- [#2807](https://github.com/thanos-io/thanos/pull/2807) Store: Decreased memory allocations while querying block's index.
- [#2809](https://github.com/thanos-io/thanos/pull/2809) Query: `/api/v1/stores` now guarantees to return a string in the `lastError` field.

### Changed

- [#2658](https://github.com/thanos-io/thanos/pull/2658) [#2703](https://github.com/thanos-io/thanos/pull/2703) Upgrade to Prometheus [@3268eac2ddda](https://github.com/prometheus/prometheus/commit/3268eac2ddda) which is after v2.18.1.
  - TSDB now does memory-mapping of Head chunks and reduces memory usage.
- [#2667](https://github.com/thanos-io/thanos/pull/2667) Store: Removed support to the legacy `index.cache.json`. The hidden flag `--store.disable-index-header` was removed.
- [#2613](https://github.com/thanos-io/thanos/pull/2613) Store: Renamed the caching bucket config option `chunk_object_size_ttl` to `chunk_object_attrs_ttl`.
- [#2667](https://github.com/thanos-io/thanos/pull/2667) Compact: The deprecated flag `--index.generate-missing-cache-file` and the metric `thanos_compact_generated_index_total` were removed.
- [#2671](https://github.com/thanos-io/thanos/pull/2671) *breaking* Tools: Bucket replicate flag `--resolution` is now in Go duration format.
- [#2671](https://github.com/thanos-io/thanos/pull/2671) Tools: Bucket replicate now replicates by default all blocks.
- [#2739](https://github.com/thanos-io/thanos/pull/2739) Changed `bucket tool bucket verify` `--id-whitelist` flag to `--id`.
- [#2748](https://github.com/thanos-io/thanos/pull/2748) Upgrade Prometheus to [@66dfb951c4ca](https://github.com/prometheus/prometheus/commit/66dfb951c4ca2c1dd3f266172a48a925403b13a5) which is after v2.19.0.
  - PromQL now allow us to executed concurrent selects.

### Added

- [#2671](https://github.com/thanos-io/thanos/pull/2671) Tools: Bucket replicate now allows passing repeated `--compaction` and `--resolution` flags.
- [#2657](https://github.com/thanos-io/thanos/pull/2657) Querier: Add the ability to perform concurrent select request per query.
- [#2754](https://github.com/thanos-io/thanos/pull/2754) UI: Add stores page in the React UI.
- [#2752](https://github.com/thanos-io/thanos/pull/2752) Compact: Add flag `--block-viewer.global.sync-block-interval` to configure metadata sync interval for the bucket UI.

## [v0.13.0](https://github.com/thanos-io/thanos/releases/tag/v0.13.0) - 2020.06.22

### Fixed

- [#2548](https://github.com/thanos-io/thanos/pull/2548) Query: Fixed rare cases of double counter reset accounting when querying `rate` with deduplication enabled.
- [#2536](https://github.com/thanos-io/thanos/pull/2536) S3: Fixed AWS STS endpoint url to https for Web Identity providers on AWS EKS.
- [#2501](https://github.com/thanos-io/thanos/pull/2501) Query: Gracefully handle additional fields in `SeriesResponse` protobuf message that may be added in the future.
- [#2568](https://github.com/thanos-io/thanos/pull/2568) Query: Don't close the connection of strict, static nodes if establishing a connection had succeeded but Info() call failed.
- [#2615](https://github.com/thanos-io/thanos/pull/2615) Rule: Fix bugs where rules were out of sync.
- [#2614](https://github.com/thanos-io/thanos/pull/2614) Tracing: Disabled Elastic APM Go Agent default tracer on initialization to disable the default metric gatherer.
- [#2525](https://github.com/thanos-io/thanos/pull/2525) Query: Fixed logging for dns resolution error in the `Query` component.
- [#2484](https://github.com/thanos-io/thanos/pull/2484) Query/Ruler: Fixed issue #2483, when web.route-prefix is set, it is added twice in HTTP router prefix.
- [#2416](https://github.com/thanos-io/thanos/pull/2416) Bucket: Fixed issue #2416 bug in `inspect --sort-by` doesn't work correctly in all cases.
- [#2719](https://github.com/thanos-io/thanos/pull/2719) Query: `irate` and `resets` use now counter downsampling aggregations.
- [#2705](https://github.com/thanos-io/thanos/pull/2705) minio-go: Added support for `af-south-1` and `eu-south-1` regions.
- [#2753](https://github.com/thanos-io/thanos/issues/2753) Sidecar, Receive, Rule: Fixed possibility of out of order uploads in error cases. This could potentially cause Compactor to create overlapping blocks.

### Added

- [#2012](https://github.com/thanos-io/thanos/pull/2012) Receive: Added multi-tenancy support (based on header)
- [#2502](https://github.com/thanos-io/thanos/pull/2502) StoreAPI: Added `hints` field to `SeriesResponse`. Hints in an opaque data structure that can be used to carry additional information from the store and its content is implementation specific.
- [#2521](https://github.com/thanos-io/thanos/pull/2521) Sidecar: Added `thanos_sidecar_reloader_reloads_failed_total`, `thanos_sidecar_reloader_reloads_total`, `thanos_sidecar_reloader_watch_errors_total`, `thanos_sidecar_reloader_watch_events_total` and `thanos_sidecar_reloader_watches` metrics.
- [#2412](https://github.com/thanos-io/thanos/pull/2412) UI: Added React UI from Prometheus upstream. Currently only accessible from Query component as only `/graph` endpoint is migrated.
- [#2532](https://github.com/thanos-io/thanos/pull/2532) Store: Added hidden option `--store.caching-bucket.config=<yaml content>` (or `--store.caching-bucket.config-file=<file.yaml>`) for experimental caching bucket, that can cache chunks into shared memcached. This can speed up querying and reduce number of requests to object storage.
- [#2579](https://github.com/thanos-io/thanos/pull/2579) Store: Experimental caching bucket can now cache metadata as well. Config has changed from #2532.
- [#2526](https://github.com/thanos-io/thanos/pull/2526) Compact: In case there are no labels left after deduplication via `--deduplication.replica-label`, assign first `replica-label` with value `deduped`.
- [#2621](https://github.com/thanos-io/thanos/pull/2621) Receive: Added flag to configure forward request timeout. Receive write will complete request as soon as quorum of writes succeeds.

### Changed

- [#2194](https://github.com/thanos-io/thanos/pull/2194) Updated to golang v1.14.2.
- [#2505](https://github.com/thanos-io/thanos/pull/2505) Store: Removed obsolete `thanos_store_node_info` metric.
- [#2513](https://github.com/thanos-io/thanos/pull/2513) Tools: Moved `thanos bucket` commands to `thanos tools bucket`, also moved `thanos check rules` to `thanos tools rules-check`. `thanos tools rules-check` also takes rules by `--rules` repeated flag not argument anymore.
- [#2548](https://github.com/thanos-io/thanos/pull/2548/commits/53e69bd89b2b08c18df298eed7d90cb7179cc0ec) Store, Querier: remove duplicated chunks on StoreAPI.
- [#2596](https://github.com/thanos-io/thanos/pull/2596) Updated Prometheus dependency to [@cd73b3d33e064bbd846fc7a26dc8c313d46af382](https://github.com/prometheus/prometheus/commit/cd73b3d33e064bbd846fc7a26dc8c313d46af382) which falls in between v2.17.0 and v2.18.0.
  - Receive,Rule: TSDB now supports isolation of append and queries.
  - Receive,Rule: TSDB now holds less WAL files after Head Truncation.
- [#2450](https://github.com/thanos-io/thanos/pull/2450) Store: Added Regex-set optimization for `label=~"a|b|c"` matchers.
- [#2526](https://github.com/thanos-io/thanos/pull/2526) Compact: In case there are no labels left after deduplication via `--deduplication.replica-label`, assign first `replica-label` with value `deduped`.
- [#2603](https://github.com/thanos-io/thanos/pull/2603) Store/Querier: Significantly optimize cases where StoreAPIs or blocks returns exact overlapping chunks (e.g Store GW and sidecar or brute force Store Gateway HA).

## [v0.12.2](https://github.com/thanos-io/thanos/releases/tag/v0.12.2) - 2020.04.30

### Fixed

- [#2459](https://github.com/thanos-io/thanos/issues/2459) Compact: Fixed issue with old blocks being marked and deleted in a (slow) loop.
- [#2533](https://github.com/thanos-io/thanos/pull/2515) Rule: do not wrap reload endpoint with `/`. Makes `/-/reload` accessible again when no prefix has been specified.

## [v0.12.1](https://github.com/thanos-io/thanos/releases/tag/v0.12.1) - 2020.04.20

### Fixed

- [#2411](https://github.com/thanos-io/thanos/pull/2411) Query: fix a bug where queries might not time out sometimes due to issues with one or more StoreAPIs.
- [#2475](https://github.com/thanos-io/thanos/pull/2475) Store: remove incorrect optimizations for queries with `=~".*"` and `!=~".*"` matchers.
- [#2472](https://github.com/thanos-io/thanos/pull/2472) Compact: fix a bug where partial blocks were never deleted, causing spam of warnings.
- [#2474](https://github.com/thanos-io/thanos/pull/2474) Store: fix a panic caused by concurrent memory access during block filtering.

## [v0.12.0](https://github.com/thanos-io/thanos/releases/tag/v0.12.0) - 2020.04.15

### Fixed

- [#2288](https://github.com/thanos-io/thanos/pull/2288) Ruler: fixes issue #2281, a bug causing incorrect parsing of query address with path prefix.
- [#2238](https://github.com/thanos-io/thanos/pull/2238) Ruler: fixed issue #2204, where a bug in alert queue signaling filled up the queue and alerts were dropped.
- [#2231](https://github.com/thanos-io/thanos/pull/2231) Bucket Web: sort chunks by thanos.downsample.resolution for better grouping.
- [#2254](https://github.com/thanos-io/thanos/pull/2254) Bucket: fix issue where metrics were registered multiple times in bucket replicate.
- [#2271](https://github.com/thanos-io/thanos/pull/2271) Bucket Web: fixed issue #2260, where the bucket passes null when storage is empty.
- [#2339](https://github.com/thanos-io/thanos/pull/2339) Query: fix a bug where `--store.unhealthy-timeout` was never respected.
- [#2208](https://github.com/thanos-io/thanos/pull/2208) Query and Rule: fix handling of `web.route-prefix` to correctly handle `/` and prefixes that do not begin with a `/`.
- [#2311](https://github.com/thanos-io/thanos/pull/2311) Receive: ensure receive component serves TLS when TLS configuration is provided.
- [#2319](https://github.com/thanos-io/thanos/pull/2319) Query: fixed inconsistent naming of metrics.
- [#2390](https://github.com/thanos-io/thanos/pull/2390) Store: fixed bug that was causing all posting offsets to be used instead of only 1/32 as intended; added hidden flag to control this behavior.
- [#2393](https://github.com/thanos-io/thanos/pull/2393) Store: fixed bug causing certain not-existing label values queried to fail with "invalid-size" error from binary header.
- [#2382](https://github.com/thanos-io/thanos/pull/2382) Store: fixed bug causing partial writes of index-header.
- [#2383](https://github.com/thanos-io/thanos/pull/2383) Store: handle expected errors correctly, e.g. do not increment failure counters.

### Added

- [#2252](https://github.com/thanos-io/thanos/pull/2252) Query: add new `--store-strict` flag. More information available [here](docs/proposals-done/202001-thanos-query-health-handling.md).
- [#2265](https://github.com/thanos-io/thanos/pull/2265) Compact: add `--wait-interval` to specify compaction wait interval between consecutive compact runs when `--wait` is enabled.
- [#2250](https://github.com/thanos-io/thanos/pull/2250) Compact: enable vertical compaction for offline deduplication (experimental). Uses `--deduplication.replica-label` flag to specify the replica label on which to deduplicate (hidden). Please note that this uses a NAIVE algorithm for merging (no smart replica deduplication, just chaining samples together). This works well for deduplication of blocks with **precisely the same samples** like those produced by Receiver replication. We plan to add a smarter algorithm in the following weeks.
- [#1714](https://github.com/thanos-io/thanos/pull/1714) Compact: the compact component now exposes the bucket web UI when it is run as a long-lived process.
- [#2304](https://github.com/thanos-io/thanos/pull/2304) Store: added `max_item_size` configuration option to memcached-based index cache. This should be set to the max item size configured in memcached (`-I` flag) in order to not waste network round-trips to cache items larger than the limit configured in memcached.
- [#2297](https://github.com/thanos-io/thanos/pull/2297) Store: add `--experimental.enable-index-cache-postings-compression` flag to enable re-encoding and compressing postings before storing them into the cache. Compressed postings take about 10% of the original size.
- [#2357](https://github.com/thanos-io/thanos/pull/2357) Compact and Store: the compact and store components now serve the bucket UI on `:<http-port>/loaded`, which shows exactly the blocks that are currently seen by compactor and the store gateway. The compactor also serves a different bucket UI on `:<http-port>/global`, which shows the status of object storage without any filters.
- [#2172](https://github.com/thanos-io/thanos/pull/2172) Store: add support for sharding the store component based on the label hash.
- [#2113](https://github.com/thanos-io/thanos/pull/2113) Bucket: added `thanos bucket replicate` command to replicate blocks from one bucket to another.
- [#1922](https://github.com/thanos-io/thanos/pull/1922) Docs: create a new document to explain sharding in Thanos.
- [#2230](https://github.com/thanos-io/thanos/pull/2230) Store: optimize conversion of labels.

### Changed

- [#2136](https://github.com/thanos-io/thanos/pull/2136) *breaking* Store, Compact, Bucket: schedule block deletion by adding deletion-mark.json. This adds a consistent way for multiple readers and writers to access object storage. Since there are no consistency guarantees provided by some Object Storage providers, this PR adds a consistent lock-free way of dealing with Object Storage irrespective of the choice of object storage. In order to achieve this co-ordination, blocks are not deleted directly. Instead, blocks are marked for deletion by uploading the `deletion-mark.json` file for the block that was chosen to be deleted. This file contains Unix time of when the block was marked for deletion. If you want to keep existing behavior, you should add `--delete-delay=0s` as a flag.
- [#2090](https://github.com/thanos-io/thanos/issues/2090) *breaking* Downsample command: the `downsample` command has moved and is now a sub-command of the `thanos bucket` sub-command; it cannot be called via `thanos downsample` any more.
- [#2294](https://github.com/thanos-io/thanos/pull/2294) Store: optimizations for fetching postings. Queries using `=~".*"` matchers or negation matchers (`!=...` or `!~...`) benefit the most.
- [#2301](https://github.com/thanos-io/thanos/pull/2301) Ruler: exit with an error when initialization fails.
- [#2310](https://github.com/thanos-io/thanos/pull/2310) Query: report timespan 0 to 0 when discovering no stores.
- [#2330](https://github.com/thanos-io/thanos/pull/2330) Store: index-header is no longer experimental. It is enabled by default for store Gateway. You can disable it with new hidden flag: `--store.disable-index-header`. The `--experimental.enable-index-header` flag was removed.
- [#1848](https://github.com/thanos-io/thanos/pull/1848) Ruler: allow returning error messages when a reload is triggered via HTTP.
- [#2270](https://github.com/thanos-io/thanos/pull/2277) All: Thanos components will now print stack traces when they error out.

## [v0.11.0](https://github.com/thanos-io/thanos/releases/tag/v0.11.0) - 2020.03.02

### Fixed

- [#2033](https://github.com/thanos-io/thanos/pull/2033) Minio-go: Fixed Issue #1494 support Web Identity providers for IAM credentials for AWS EKS.
- [#1985](https://github.com/thanos-io/thanos/pull/1985) Store Gateway: Fixed case where series entry is larger than 64KB in index.
- [#2051](https://github.com/thanos-io/thanos/pull/2051) Ruler: Fixed issue where ruler does not expose shipper metrics.
- [#2101](https://github.com/thanos-io/thanos/pull/2101) Ruler: Fixed bug where thanos_alert_sender_errors_total was not registered.
- [#1789](https://github.com/thanos-io/thanos/pull/1789) Store Gateway: Improve timeouts.
- [#2139](https://github.com/thanos-io/thanos/pull/2139) Properly handle SIGHUP for reloading.
- [#2040](https://github.com/thanos-io/thanos/pull/2040) UI: Fix URL of alerts in Ruler
- [#2033](https://github.com/thanos-io/thanos/pull/1978) Ruler: Fix tracing in Thanos Ruler

### Added

- [#2003](https://github.com/thanos-io/thanos/pull/2003) Query: Support downsampling for /series.
- [#1952](https://github.com/thanos-io/thanos/pull/1952) Store Gateway: Implemented [binary index header](docs/proposals-done/201912-thanos-binary-index-header.md). This significantly reduces resource consumption (memory, CPU, net bandwidth) for startup and data loading processes as well as baseline memory. This means that adding more blocks into object storage, without querying them will use almost no resources. This, however, **still means that querying large amounts of data** will result in high spikes of memory and CPU use as before, due to simply fetching large amounts of metrics data. Since we fixed baseline, we are now focusing on query performance optimizations in separate initiatives. To enable experimental `index-header` mode run store with hidden `experimental.enable-index-header` flag.
- [#2009](https://github.com/thanos-io/thanos/pull/2009) Store Gateway: Minimum age of all blocks before they are being read. Set it to a safe value (e.g 30m) if your object storage is eventually consistent. GCS and S3 are (roughly) strongly consistent.
- [#1963](https://github.com/thanos-io/thanos/pull/1963) Mixin: Add Thanos Ruler alerts.
- [#1984](https://github.com/thanos-io/thanos/pull/1984) Query: Add cache-control header to not cache on error.
- [#1870](https://github.com/thanos-io/thanos/pull/1870) UI: Persist settings in query.
- [#1969](https://github.com/thanos-io/thanos/pull/1969) Sidecar: allow setting http connection pool size via flags.
- [#1967](https://github.com/thanos-io/thanos/issues/1967) Receive: Allow local TSDB compaction.
- [#1939](https://github.com/thanos-io/thanos/pull/1939) Ruler: Add TLS and authentication support for query endpoints with the `--query.config` and `--query.config-file` CLI flags. See [documentation](docs/components/rule.md#configuration) for further information.
- [#1982](https://github.com/thanos-io/thanos/pull/1982) Ruler: Add support for Alertmanager v2 API endpoints.
- [#2030](https://github.com/thanos-io/thanos/pull/2030) Query: Add `thanos_proxy_store_empty_stream_responses_total` metric for number of empty responses from stores.
- [#2049](https://github.com/thanos-io/thanos/pull/2049) Tracing: Support sampling on Elastic APM with new sample_rate setting.
- [#2008](https://github.com/thanos-io/thanos/pull/2008) Querier, Receiver, Sidecar, Store: Add gRPC [health check](https://github.com/grpc/grpc/blob/master/doc/health-checking.md) endpoints.
- [#2145](https://github.com/thanos-io/thanos/pull/2145) Tracing: track query sent to prometheus via remote read api.

### Changed

- [#1970](https://github.com/thanos-io/thanos/issues/1970) *breaking* Receive: Use gRPC for forwarding requests between peers. Note that existing values for the `--receive.local-endpoint` flag and the endpoints in the hashring configuration file must now specify the receive gRPC port and must be updated to be a simple `host:port` combination, e.g. `127.0.0.1:10901`, rather than a full HTTP URL, e.g. `http://127.0.0.1:10902/api/v1/receive`.
- [#1933](https://github.com/thanos-io/thanos/pull/1933) Add a flag `--tsdb.wal-compression` to configure whether to enable tsdb wal compression in ruler and receiver.
- [#2021](https://github.com/thanos-io/thanos/pull/2021) Rename metric `thanos_query_duplicated_store_address` to `thanos_query_duplicated_store_addresses_total` and `thanos_rule_duplicated_query_address` to `thanos_rule_duplicated_query_addresses_total`.
- [#2166](https://github.com/thanos-io/thanos/pull/2166) Bucket Web: improve the tooltip for the bucket UI; it was reconstructed and now exposes much more information about blocks.

## [v0.10.1](https://github.com/thanos-io/thanos/releases/tag/v0.10.1) - 2020.01.24

### Fixed

- [#2015](https://github.com/thanos-io/thanos/pull/2015) Sidecar: Querier /api/v1/series bug fixed when time range was ignored inside sidecar. The bug was noticeable for example when using Grafana template variables.
- [#2120](https://github.com/thanos-io/thanos/pull/2120) Bucket Web: Set state of status prober properly.

## [v0.10.0](https://github.com/thanos-io/thanos/releases/tag/v0.10.0) - 2020.01.13

### Fixed

- [#1919](https://github.com/thanos-io/thanos/issues/1919) Compactor: Fixed potential data loss when uploading older blocks, or upload taking long time while compactor is running.
- [#1937](https://github.com/thanos-io/thanos/pull/1937) Compactor: Improved synchronization of meta JSON files. Compactor now properly handles partial block uploads for all operation like retention apply, downsampling and compaction. Additionally:

  - Removed `thanos_compact_sync_meta_*` metrics. Use `thanos_blocks_meta_*` metrics instead.
  - Added `thanos_consistency_delay_seconds` and `thanos_compactor_aborted_partial_uploads_deletion_attempts_total` metrics.

- [#1936](https://github.com/thanos-io/thanos/pull/1936) Store: Improved synchronization of meta JSON files. Store now properly handles corrupted disk cache. Added meta.json sync metrics.
- [#1856](https://github.com/thanos-io/thanos/pull/1856) Receive: close DBReadOnly after flushing to fix a memory leak.
- [#1882](https://github.com/thanos-io/thanos/pull/1882) Receive: upload to object storage as 'receive' rather than 'sidecar'.
- [#1907](https://github.com/thanos-io/thanos/pull/1907) Store: Fixed the duration unit for the metric `thanos_bucket_store_series_gate_duration_seconds`.
- [#1931](https://github.com/thanos-io/thanos/pull/1931) Compact: Fixed the compactor successfully exiting when actually an error occurred while compacting a blocks group.
- [#1872](https://github.com/thanos-io/thanos/pull/1872) Ruler: `/api/v1/rules` now shows a properly formatted value
- [#1945](https://github.com/thanos-io/thanos/pull/1945) `master` container images are now built with Go 1.13
- [#1956](https://github.com/thanos-io/thanos/pull/1956) Ruler: now properly ignores duplicated query addresses
- [#1975](https://github.com/thanos-io/thanos/pull/1975) Store Gateway: fixed panic caused by memcached servers selector when there's 1 memcached node

### Added

- [#1852](https://github.com/thanos-io/thanos/pull/1852) Add support for `AWS_CONTAINER_CREDENTIALS_FULL_URI` by upgrading to minio-go v6.0.44
- [#1854](https://github.com/thanos-io/thanos/pull/1854) Update Rule UI to support alerts count displaying and filtering.
- [#1838](https://github.com/thanos-io/thanos/pull/1838) Ruler: Add TLS and authentication support for Alertmanager with the `--alertmanagers.config` and `--alertmanagers.config-file` CLI flags. See [documentation](docs/components/rule.md#configuration) for further information.
- [#1838](https://github.com/thanos-io/thanos/pull/1838) Ruler: Add a new `--alertmanagers.sd-dns-interval` CLI option to specify the interval between DNS resolutions of Alertmanager hosts.
- [#1881](https://github.com/thanos-io/thanos/pull/1881) Store Gateway: memcached support for index cache. See [documentation](docs/components/store.md#index-cache) for further information.
- [#1904](https://github.com/thanos-io/thanos/pull/1904) Add a skip-chunks option in Store Series API to improve the response time of `/api/v1/series` endpoint.
- [#1910](https://github.com/thanos-io/thanos/pull/1910) Query: `/api/v1/labels` now understands `POST` - useful for sending bigger requests

### Changed

- [#1947](https://github.com/thanos-io/thanos/pull/1947) Upgraded Prometheus dependencies to v2.15.2. This includes:

  - Compactor: Significant reduction of memory footprint for compaction and downsampling process.
  - Querier: Accepting spaces between time range and square bracket. e.g `[ 5m]`
  - Querier: Improved PromQL parser performance.

- [#1833](https://github.com/thanos-io/thanos/pull/1833) `--shipper.upload-compacted` flag has been promoted to non hidden, non experimental state. More info available [here](docs/quick-tutorial.md#uploading-old-metrics).
- [#1867](https://github.com/thanos-io/thanos/pull/1867) Ruler: now sets a `Thanos/$version` `User-Agent` in requests
- [#1887](https://github.com/thanos-io/thanos/pull/1887) Service discovery now deduplicates targets between different target groups

## [v0.9.0](https://github.com/thanos-io/thanos/releases/tag/v0.9.0) - 2019.12.03

### Added

- [#1678](https://github.com/thanos-io/thanos/pull/1678) Add Lightstep as a tracing provider.
- [#1687](https://github.com/thanos-io/thanos/pull/1687) Add a new `--grpc-grace-period` CLI option to components which serve gRPC to set how long to wait until gRPC Server shuts down.
- [#1660](https://github.com/thanos-io/thanos/pull/1660) Sidecar: Add a new `--prometheus.ready_timeout` CLI option to the sidecar to set how long to wait until Prometheus starts up.
- [#1573](https://github.com/thanos-io/thanos/pull/1573) `AliYun OSS` object storage, see [documents](docs/storage.md#aliyun-oss) for further information.
- [#1680](https://github.com/thanos-io/thanos/pull/1680) Add a new `--http-grace-period` CLI option to components which serve HTTP to set how long to wait until HTTP Server shuts down.
- [#1712](https://github.com/thanos-io/thanos/pull/1712) Bucket: Rename flag on bucket web component from `--listen` to `--http-address` to match other components.
- [#1733](https://github.com/thanos-io/thanos/pull/1733) Compactor: New metric `thanos_compactor_iterations_total` on Thanos Compactor which shows the number of successful iterations.
- [#1758](https://github.com/thanos-io/thanos/pull/1758) Bucket: `thanos bucket web` now supports `--web.external-prefix` for proxying on a subpath.
- [#1770](https://github.com/thanos-io/thanos/pull/1770) Bucket: Add `--web.prefix-header` flags to allow for bucket UI to be accessible behind a reverse proxy.
- [#1668](https://github.com/thanos-io/thanos/pull/1668) Receiver: Added TLS options for both server and client remote write.

### Fixed

- [#1656](https://github.com/thanos-io/thanos/pull/1656) Store Gateway: Store now starts metric and status probe HTTP server earlier in its start-up sequence. `/-/healthy` endpoint now starts to respond with success earlier. `/metrics` endpoint starts serving metrics earlier as well. Make sure to point your readiness probes to the `/-/ready` endpoint rather than `/metrics`.
- [#1669](https://github.com/thanos-io/thanos/pull/1669) Store Gateway: Fixed store sharding. Now it does not load excluded meta.jsons and load/fetch index-cache.json files.
- [#1670](https://github.com/thanos-io/thanos/pull/1670) Sidecar: Fixed un-ordered blocks upload. Sidecar now uploads the oldest blocks first.
- [#1568](https://github.com/thanos-io/thanos/pull/1709) Store Gateway: Store now retains the first raw value of a chunk during downsampling to avoid losing some counter resets that occur on an aggregation boundary.
- [#1751](https://github.com/thanos-io/thanos/pull/1751) Querier: Fixed labels for StoreUI
- [#1773](https://github.com/thanos-io/thanos/pull/1773) Ruler: Fixed the /api/v1/rules endpoint that returned 500 status code with `failed to assert type of rule ...` message.
- [#1770](https://github.com/thanos-io/thanos/pull/1770) Querier: Fixed `--web.external-prefix` 404s for static resources.
- [#1785](https://github.com/thanos-io/thanos/pull/1785) Ruler: The /api/v1/rules endpoints now returns the original rule filenames.
- [#1791](https://github.com/thanos-io/thanos/pull/1791) Ruler: Ruler now supports identical rule filenames in different directories.
- [#1562](https://github.com/thanos-io/thanos/pull/1562) Querier: Downsampling option now carries through URL.
- [#1675](https://github.com/thanos-io/thanos/pull/1675) Querier: Reduced resource usage while using certain queries like `offset`.
- [#1725](https://github.com/thanos-io/thanos/pull/1725) & [#1718](https://github.com/thanos-io/thanos/pull/1718) Store Gateway: Per request memory improvements.

### Changed

- [#1666](https://github.com/thanos-io/thanos/pull/1666) Compact: `thanos_compact_group_compactions_total` now counts block compactions, so operations that resulted in a compacted block. The old behaviour is now exposed by new metric: `thanos_compact_group_compaction_runs_started_total` and `thanos_compact_group_compaction_runs_completed_total` which counts compaction runs overall.
- [#1748](https://github.com/thanos-io/thanos/pull/1748) Updated all dependencies.
- [#1694](https://github.com/thanos-io/thanos/pull/1694) `prober_ready` and `prober_healthy` metrics are removed, for sake of `status`. Now `status` exposes same metric with a label, `check`. `check` can have "healty" or "ready" depending on status of the probe.
- [#1790](https://github.com/thanos-io/thanos/pull/1790) Ruler: Fixes subqueries support for ruler.
- [#1769](https://github.com/thanos-io/thanos/pull/1769) & [#1545](https://github.com/thanos-io/thanos/pull/1545) Adjusted most of the metrics histogram buckets.

## [v0.8.1](https://github.com/thanos-io/thanos/releases/tag/v0.8.1) - 2019.10.14

### Fixed

- [#1632](https://github.com/thanos-io/thanos/issues/1632) Removes the duplicated external labels detection on Thanos Querier; warning only; Made Store Gateway compatible with older Querier versions.
  - NOTE: `thanos_store_nodes_grpc_connections` metric is now per `external_labels` and `store_type`. It is a recommended metric for Querier storeAPIs. `thanos_store_node_info` is marked as obsolete and will be removed in next release.
  - NOTE2: Store Gateway is now advertising artificial: `"@thanos_compatibility_store_type=store"` label. This is to have the current Store Gateway compatible with Querier pre v0.8.0. This label can be disabled by hidden `debug.advertise-compatibility-label=false` flag on Store Gateway.

## [v0.8.0](https://github.com/thanos-io/thanos/releases/tag/v0.8.0) - 2019.10.10

Lot's of improvements this release! Noteworthy items:

- First Katacoda tutorial! 🐱
- Fixed Deletion order causing Compactor to produce not needed 👻 blocks with missing random files.
- Store GW memory improvements (more to come!).
- Querier allows multiple deduplication labels.
- Both Compactor and Store Gateway can be **sharded** within the same bucket using relabelling!
- Sidecar exposed data from Prometheus can be now limited to given `min-time` (e.g 3h only).
- Numerous Thanos Receive improvements.

Make sure you check out Prometheus 2.13.0 as well. New release drastically improves usage and resource consumption of both Prometheus and sidecar with Thanos: https://prometheus.io/blog/2019/10/10/remote-read-meets-streaming/

### Added

- [#1619](https://github.com/thanos-io/thanos/pull/1619) Thanos sidecar allows to limit min time range for data it exposes from Prometheus.
- [#1583](https://github.com/thanos-io/thanos/pull/1583) Thanos sharding:
  - Add relabel config (`--selector.relabel-config-file` and `selector.relabel-config`) into Thanos Store and Compact components. Selecting blocks to serve depends on the result of block labels relabeling.
  - For store gateway, advertise labels from "approved" blocks.
- [#1540](https://github.com/thanos-io/thanos/pull/1540) Thanos Downsample added `/-/ready` and `/-/healthy` endpoints.
- [#1538](https://github.com/thanos-io/thanos/pull/1538) Thanos Rule added `/-/ready` and `/-/healthy` endpoints.
- [#1537](https://github.com/thanos-io/thanos/pull/1537) Thanos Receive added `/-/ready` and `/-/healthy` endpoints.
- [#1460](https://github.com/thanos-io/thanos/pull/1460) Thanos Store Added `/-/ready` and `/-/healthy` endpoints.
- [#1534](https://github.com/thanos-io/thanos/pull/1534) Thanos Query Added `/-/ready` and `/-/healthy` endpoints.
- [#1533](https://github.com/thanos-io/thanos/pull/1533) Thanos inspect now supports the timeout flag.
- [#1496](https://github.com/thanos-io/thanos/pull/1496) Thanos Receive now supports setting block duration.
- [#1362](https://github.com/thanos-io/thanos/pull/1362) Optional `replicaLabels` param for `/query` and `/query_range` querier endpoints. When provided overwrite the `query.replica-label` cli flags.
- [#1482](https://github.com/thanos-io/thanos/pull/1482) Thanos now supports Elastic APM as tracing provider.
- [#1612](https://github.com/thanos-io/thanos/pull/1612) Thanos Rule added `resendDelay` flag.
- [#1480](https://github.com/thanos-io/thanos/pull/1480) Thanos Receive flushes storage on hashring change.
- [#1613](https://github.com/thanos-io/thanos/pull/1613) Thanos Receive now traces forwarded requests.

### Changed

- [#1362](https://github.com/thanos-io/thanos/pull/1362) `query.replica-label` configuration can be provided more than once for multiple deduplication labels like: `--query.replica-label=prometheus_replica --query.replica-label=service`.
- [#1581](https://github.com/thanos-io/thanos/pull/1581) Thanos Store now can use smaller buffer sizes for Bytes pool; reducing memory for some requests.
- [#1622](https://github.com/thanos-io/thanos/pull/1622) & [#1590](https://github.com/thanos-io/thanos/pull/1590) Upgraded to Go 1.13.1
- [#1498](https://github.com/thanos-io/thanos/pull/1498) Thanos Receive change flag `labels` to `label` to be consistent with other commands.

### Fixed

- [#1525](https://github.com/thanos-io/thanos/pull/1525) Thanos now deletes block's file in correct order allowing to detect partial blocks without problems.
- [#1505](https://github.com/thanos-io/thanos/pull/1505) Thanos Store now removes invalid local cache blocks.
- [#1587](https://github.com/thanos-io/thanos/pull/1587) Thanos Sidecar cleanups all cache dirs after each compaction run.
- [#1582](https://github.com/thanos-io/thanos/pull/1582) Thanos Rule correctly parses Alertmanager URL if there is more `+` in it.
- [#1544](https://github.com/thanos-io/thanos/pull/1544) Iterating over object store is resilient to the edge case for some providers.
- [#1469](https://github.com/thanos-io/thanos/pull/1469) Fixed Azure potential failures (EOF) when requesting more data then blob has.
- [#1512](https://github.com/thanos-io/thanos/pull/1512) Thanos Store fixed memory leak for chunk pool.
- [#1488](https://github.com/thanos-io/thanos/pull/1488) Thanos Rule now now correctly links to query URL from rules and alerts.

## [v0.7.0](https://github.com/thanos-io/thanos/releases/tag/v0.7.0) - 2019.09.02

Accepted into CNCF:

- Thanos moved to new repository https://github.com/thanos-io/thanos
- Docker images moved to https://quay.io/thanos/thanos and mirrored at https://hub.docker.com/r/thanosio/thanos
- Slack moved to https://slack.cncf.io `#thanos`/`#thanos-dev`/`#thanos-prs`

### Added

- [#1478](https://github.com/thanos-io/thanos/pull/1478) Thanos components now exposes gRPC server metrics as soon as server starts, to provide more reliable data for instrumentation.
- [#1378](https://github.com/thanos-io/thanos/pull/1378) Thanos Receive now exposes `thanos_receive_config_hash`, `thanos_receive_config_last_reload_successful` and `thanos_receive_config_last_reload_success_timestamp_seconds` metrics to track latest configuration change
- [#1268](https://github.com/thanos-io/thanos/pull/1268) Thanos Sidecar added support for newest Prometheus streaming remote read added [here](https://github.com/prometheus/prometheus/pull/5703). This massively improves memory required by single request for both Prometheus and sidecar. Single requests now should take constant amount of memory on sidecar, so resource consumption prediction is now straightforward. This will be used if you have Prometheus `2.13` or `2.12-master`.
- [#1358](https://github.com/thanos-io/thanos/pull/1358) Added `part_size` configuration option for HTTP multipart requests minimum part size for S3 storage type
- [#1363](https://github.com/thanos-io/thanos/pull/1363) Thanos Receive now exposes `thanos_receive_hashring_nodes` and `thanos_receive_hashring_tenants` metrics to monitor status of hash-rings
- [#1395](https://github.com/thanos-io/thanos/pull/1395) Thanos Sidecar added `/-/ready` and `/-/healthy` endpoints to Thanos sidecar.
- [#1297](https://github.com/thanos-io/thanos/pull/1297) Thanos Compact added `/-/ready` and `/-/healthy` endpoints to Thanos compact.
- [#1431](https://github.com/thanos-io/thanos/pull/1431) Thanos Query added hidden flag to allow the use of downsampled resolution data for instant queries.
- [#1408](https://github.com/thanos-io/thanos/pull/1408) Thanos Store Gateway can now allow the specifying of supported time ranges it will serve (time sharding). Flags: `min-time` & `max-time`

### Changed

- [#1414](https://github.com/thanos-io/thanos/pull/1413) Upgraded important dependencies: Prometheus to 2.12-rc.0. TSDB is now part of Prometheus.
- [#1380](https://github.com/thanos-io/thanos/pull/1380) Upgraded important dependencies: Prometheus to 2.11.1 and TSDB to 0.9.1. Some changes affecting Querier:
  - [ENHANCEMENT] Query performance improvement: Efficient iteration and search in HashForLabels and HashWithoutLabels. #5707
  - [ENHANCEMENT] Optimize queries using regexp for set lookups. tsdb#602
  - [BUGFIX] prometheus_tsdb_compactions_failed_total is now incremented on any compaction failure. tsdb#613
  - [BUGFIX] PromQL: Correctly display {**name**="a"}.
- [#1338](https://github.com/thanos-io/thanos/pull/1338) Thanos Query still warns on store API duplicate, but allows a single one from duplicated set. This is gracefully warn about the problematic logic and not disrupt immediately.
- [#1385](https://github.com/thanos-io/thanos/pull/1385) Thanos Compact exposes flag to disable downsampling `downsampling.disable`.

### Fixed

- [#1327](https://github.com/thanos-io/thanos/pull/1327) Thanos Query `/series` API end-point now properly returns an empty array just like Prometheus if there are no results
- [#1302](https://github.com/thanos-io/thanos/pull/1302) Thanos now efficiently reuses HTTP keep-alive connections
- [#1371](https://github.com/thanos-io/thanos/pull/1371) Thanos Receive fixed race condition in hashring
- [#1430](https://github.com/thanos-io/thanos/pull/1430) Thanos fixed value of GOMAXPROCS inside container.
- [#1410](https://github.com/thanos-io/thanos/pull/1410) Fix for CVE-2019-10215

### Deprecated

- [#1458](https://github.com/thanos-io/thanos/pull/1458) Thanos Query and Receive now use common instrumentation middleware. As as result, for sake of `http_requests_total` and `http_request_duration_seconds_bucket`; Thanos Query no longer exposes `thanos_query_api_instant_query_duration_seconds`, `thanos_query_api_range_query_duration_second` metrics and Thanos Receive no longer exposes `thanos_http_request_duration_seconds`, `thanos_http_requests_total`, `thanos_http_response_size_bytes`.
- [#1423](https://github.com/thanos-io/thanos/pull/1423) Thanos Bench deprecated.

## [v0.6.0](https://github.com/thanos-io/thanos/releases/tag/v0.6.0) - 2019.07.18

### Added

- [#1097](https://github.com/thanos-io/thanos/pull/1097) Added `thanos check rules` linter for Thanos rule rules files.

- [#1253](https://github.com/thanos-io/thanos/pull/1253) Add support for specifying a maximum amount of retries when using Azure Blob storage (default: no retries).

- [#1244](https://github.com/thanos-io/thanos/pull/1244) Thanos Compact now exposes new metrics `thanos_compact_downsample_total` and `thanos_compact_downsample_failures_total` which are useful to catch when errors happen

- [#1260](https://github.com/thanos-io/thanos/pull/1260) Thanos Query/Rule now exposes metrics `thanos_querier_store_apis_dns_provider_results` and `thanos_ruler_query_apis_dns_provider_results` which tell how many addresses were configured and how many were actually discovered respectively

- [#1248](https://github.com/thanos-io/thanos/pull/1248) Add a web UI to show the state of remote storage.

- [#1217](https://github.com/thanos-io/thanos/pull/1217) Thanos Receive gained basic hashring support

- [#1262](https://github.com/thanos-io/thanos/pull/1262) Thanos Receive got a new metric `thanos_http_requests_total` which shows how many requests were handled by it

- [#1243](https://github.com/thanos-io/thanos/pull/1243) Thanos Receive got an ability to forward time series data between nodes. Now you can pass the hashring configuration via `--receive.hashrings-file`; the refresh interval `--receive.hashrings-file-refresh-interval`; the name of the local node's name `--receive.local-endpoint`; and finally the header's name which is used to determine the tenant `--receive.tenant-header`.

- [#1147](https://github.com/thanos-io/thanos/pull/1147) Support for the Jaeger tracer has been added!

*breaking* New common flags were added for configuring tracing: `--tracing.config-file` and `--tracing.config`. You can either pass a file to Thanos with the tracing configuration or pass it in the command line itself. Old `--gcloudtrace.*` flags were removed :warning:

To migrate over the old `--gcloudtrace.*` configuration, your tracing configuration should look like this:

```yaml
---
type: STACKDRIVER
config:
  - service_name: 'foo'
    project_id: '123'
    sample_factor: 123
```

The other `type` you can use is `JAEGER` now. The `config` keys and values are Jaeger specific and you can find all of the information [here](https://github.com/jaegertracing/jaeger-client-go#environment-variables).

### Changed

- [#1284](https://github.com/thanos-io/thanos/pull/1284) Add support for multiple label-sets in Info gRPC service. This deprecates the single `Labels` slice of the `InfoResponse`, in a future release backward compatible handling for the single set of Labels will be removed. Upgrading to v0.6.0 or higher is advised. *breaking* If you run have duplicate queries in your Querier configuration with hierarchical federation of multiple Queries this PR makes Thanos Querier to detect this case and block all duplicates. Refer to 0.6.1 which at least allows for single replica to work.

- [#1314](https://github.com/thanos-io/thanos/pull/1314) Removes `http_request_duration_microseconds` (Summary) and adds `http_request_duration_seconds` (Histogram) from http server instrumentation used in Thanos APIs and UIs.

- [#1287](https://github.com/thanos-io/thanos/pull/1287) Sidecar now waits on Prometheus' external labels before starting the uploading process

- [#1261](https://github.com/thanos-io/thanos/pull/1261) Thanos Receive now exposes metrics `thanos_http_request_duration_seconds` and `thanos_http_response_size_bytes` properly of each handler

- [#1274](https://github.com/thanos-io/thanos/pull/1274) Iteration limit has been lifted from the LRU cache so there should be no more spam of error messages as they were harmless

- [#1321](https://github.com/thanos-io/thanos/pull/1321) Thanos Query now fails early on a query which only uses external labels - this improves clarity in certain situations

### Fixed

- [#1227](https://github.com/thanos-io/thanos/pull/1227) Some context handling issues were fixed in Thanos Compact; some unnecessary memory allocations were removed in the hot path of Thanos Store.

- [#1183](https://github.com/thanos-io/thanos/pull/1183) Compactor now correctly propagates retriable/haltable errors which means that it will not unnecessarily restart if such an error occurs

- [#1231](https://github.com/thanos-io/thanos/pull/1231) Receive now correctly handles SIGINT and closes without deadlocking

- [#1278](https://github.com/thanos-io/thanos/pull/1278) Fixed inflated values problem with `sum()` on Thanos Query

- [#1280](https://github.com/thanos-io/thanos/pull/1280) Fixed a problem with concurrent writes to a `map` in Thanos Query while rendering the UI

- [#1311](https://github.com/thanos-io/thanos/pull/1311) Fixed occasional panics in Compact and Store when using Azure Blob cloud storage caused by lack of error checking in client library.

- [#1322](https://github.com/thanos-io/thanos/pull/1322) Removed duplicated closing of the gRPC listener - this gets rid of harmless messages like `store gRPC listener: close tcp 0.0.0.0:10901: use of closed network connection` when those programs are being closed

### Deprecated

- [#1216](https://github.com/thanos-io/thanos/pull/1216) the old "Command-line flags" has been removed from Thanos Query UI since it was not populated and because we are striving for consistency

## [v0.5.0](https://github.com/thanos-io/thanos/releases/tag/v0.5.0) - 2019.06.05

TL;DR: Store LRU cache is no longer leaking, Upgraded Thanos UI to Prometheus 2.9, Fixed auto-downsampling, Moved to Go 1.12.5 and more.

This version moved tarballs to Golang 1.12.5 from 1.11 as well, so same warning applies if you use `container_memory_usage_bytes` from cadvisor. Use `container_memory_working_set_bytes` instead.

*breaking* As announced couple of times this release also removes gossip with all configuration flags (`--cluster.*`).

### Fixed

- [#1142](https://github.com/thanos-io/thanos/pull/1142) fixed major leak on store LRU cache for index items (postings and series).
- [#1163](https://github.com/thanos-io/thanos/pull/1163) sidecar is no longer blocking for custom Prometheus versions/builds. It only checks if flags return non 404, then it performs optional checks.
- [#1146](https://github.com/thanos-io/thanos/pull/1146) store/bucket: make getFor() work with interleaved resolutions.
- [#1157](https://github.com/thanos-io/thanos/pull/1157) querier correctly handles duplicated stores when some store changes external labels in place.

### Added

- [#1094](https://github.com/thanos-io/thanos/pull/1094) Allow configuring the response header timeout for the S3 client.

### Changed

- [#1118](https://github.com/thanos-io/thanos/pull/1118) *breaking* swift: Added support for cross-domain authentication by introducing `userDomainID`, `userDomainName`, `projectDomainID`, `projectDomainName`. The outdated terms `tenantID`, `tenantName` are deprecated and have been replaced by `projectID`, `projectName`.

- [#1066](https://github.com/thanos-io/thanos/pull/1066) Upgrade Thanos ui to Prometheus v2.9.1.

  Changes from the upstream:

  - query:
    - [ENHANCEMENT] Update moment.js and moment-timezone.js [PR #4679](https://github.com/prometheus/prometheus/pull/4679)
    - [ENHANCEMENT] Support to query elements by a specific time [PR #4764](https://github.com/prometheus/prometheus/pull/4764)
    - [ENHANCEMENT] Update to Bootstrap 4.1.3 [PR #5192](https://github.com/prometheus/prometheus/pull/5192)
    - [BUGFIX] Limit number of merics in prometheus UI [PR #5139](https://github.com/prometheus/prometheus/pull/5139)
    - [BUGFIX] Web interface Quality of Life improvements [PR #5201](https://github.com/prometheus/prometheus/pull/5201)
  - rule:
    - [ENHANCEMENT] Improve rule views by wrapping lines [PR #4702](https://github.com/prometheus/prometheus/pull/4702)
    - [ENHANCEMENT] Show rule evaluation errors on rules page [PR #4457](https://github.com/prometheus/prometheus/pull/4457)

- [#1156](https://github.com/thanos-io/thanos/pull/1156) Moved CI and docker multistage to Golang 1.12.5 for latest mem alloc improvements.
- [#1103](https://github.com/thanos-io/thanos/pull/1103) Updated go-cos deps. (COS bucket client).
- [#1149](https://github.com/thanos-io/thanos/pull/1149) Updated google Golang API deps (GCS bucket client).
- [#1190](https://github.com/thanos-io/thanos/pull/1190) Updated minio deps (S3 bucket client). This fixes minio retries.

- [#1133](https://github.com/thanos-io/thanos/pull/1133) Use prometheus v2.9.2, common v0.4.0 & tsdb v0.8.0.

  Changes from the upstreams:

  - store gateway:
    - [ENHANCEMENT] Fast path for EmptyPostings cases in Merge, Intersect and Without.
  - store gateway & compactor:
    - [BUGFIX] Fix fd and vm_area leak on error path in chunks.NewDirReader.
    - [BUGFIX] Fix fd and vm_area leak on error path in index.NewFileReader.
  - query:
    - [BUGFIX] Make sure subquery range is taken into account for selection #5467
    - [ENHANCEMENT] Check for cancellation on every step of a range evaluation. #5131
    - [BUGFIX] Exponentation operator to drop metric name in result of operation. #5329
    - [BUGFIX] Fix output sample values for scalar-to-vector comparison operations. #5454
  - rule:
    - [BUGFIX] Reload rules: copy state on both name and labels. #5368

## Deprecated

- [#1008](https://github.com/thanos-io/thanos/pull/1008) *breaking* Removed Gossip implementation. All `--cluster.*` flags removed and Thanos will error out if any is provided.

## [v0.4.0](https://github.com/thanos-io/thanos/releases/tag/v0.4.0) - 2019.05.3

:warning: **IMPORTANT** :warning: This is the last release that supports gossip. From Thanos v0.5.0, gossip will be completely removed.

This release also disables gossip mode by default for all components. See [this](docs/proposals-done/201809-gossip-removal.md) for more details.

:warning: This release moves Thanos docker images (NOT artifacts by accident) to Golang 1.12. This release includes change in GC's memory release which gives following effect:

> On Linux, the runtime now uses MADV_FREE to release unused memory. This is more efficient but may result in higher reported RSS. The kernel will reclaim the unused data when it is needed. To revert to the Go 1.11 behavior (MADV_DONTNEED), set the environment variable GODEBUG=madvdontneed=1.

If you want to see exact memory allocation of Thanos process:

- Use `go_memstats_heap_alloc_bytes` metric exposed by Golang or `container_memory_working_set_bytes` exposed by cadvisor.
- Add `GODEBUG=madvdontneed=1` before running Thanos binary to revert to memory releasing to pre 1.12 logic.

Using cadvisor `container_memory_usage_bytes` metric could be misleading e.g: https://github.com/google/cadvisor/issues/2242

### Added

- [thanos.io](https://thanos.io) website & automation :tada:
- [#1053](https://github.com/thanos-io/thanos/pull/1053) compactor: Compactor & store gateway now handles incomplete uploads gracefully. Added hard limit on how long block upload can take (30m).
- [#811](https://github.com/thanos-io/thanos/pull/811) Remote write receiver component :heart: :heart: thanks to RedHat (@brancz) contribution.
- [#910](https://github.com/thanos-io/thanos/pull/910) Query's stores UI page is now sorted by type and old DNS or File SD stores are removed after 5 minutes (configurable via the new `--store.unhealthy-timeout=5m` flag).
- [#905](https://github.com/thanos-io/thanos/pull/905) Thanos support for Query API: /api/v1/labels. Notice that the API was added in Prometheus v2.6.
- [#798](https://github.com/thanos-io/thanos/pull/798) Ability to limit the maximum number of concurrent request to Series() calls in Thanos Store and the maximum amount of samples we handle.
- [#1060](https://github.com/thanos-io/thanos/pull/1060) Allow specifying region attribute in S3 storage configuration

:warning: **WARNING** :warning: #798 adds a new default limit to Thanos Store: `--store.grpc.series-max-concurrency`. Most likely you will want to make it the same as `--query.max-concurrent` on Thanos Query.

New options:

New Store flags:

```
* `--store.grpc.series-sample-limit` limits the amount of samples that might be retrieved on a single Series() call. By default it is 0. Consider enabling it by setting it to more than 0 if you are running on limited resources.
* `--store.grpc.series-max-concurrency` limits the number of concurrent Series() calls in Thanos Store. By default it is 20. Considering making it lower or bigger depending on the scale of your deployment.
```

New Store metrics:

```
* `thanos_bucket_store_queries_dropped_total` shows how many queries were dropped due to the samples limit;
* `thanos_bucket_store_queries_concurrent_max` is a constant metric which shows how many Series() calls can concurrently be executed by Thanos Store;
* `thanos_bucket_store_queries_in_flight` shows how many queries are currently "in flight" i.e. they are being executed;
* `thanos_bucket_store_gate_duration_seconds` shows how many seconds it took for queries to pass through the gate in both cases - when that fails and when it does not.
```

New Store tracing span: \* `store_query_gate_ismyturn` shows how long it took for a query to pass (or not) through the gate.

- [#1016](https://github.com/thanos-io/thanos/pull/1016) Added option for another DNS resolver (miekg/dns client). Note that this is required to have SRV resolution working on [Golang 1.11+ with KubeDNS below v1.14](https://github.com/golang/go/issues/27546)

  New Querier and Ruler flag: `-- store.sd-dns-resolver` which allows to specify resolver to use. Either `golang` or `miekgdns`

- [#986](https://github.com/thanos-io/thanos/pull/986) Allow to save some startup & sync time in store gateway as it is no longer needed to compute index-cache from block index on its own for larger blocks. The store Gateway still can do it, but it first checks bucket if there is index-cached uploaded already. In the same time, compactor precomputes the index cache file on every compaction.

  New Compactor flag: `--index.generate-missing-cache-file` was added to allow quicker addition of index cache files. If enabled it precomputes missing files on compactor startup. Note that it will take time and it's only one-off step per bucket.

- [#887](https://github.com/thanos-io/thanos/pull/887) Compact: Added new `--block-sync-concurrency` flag, which allows you to configure number of goroutines to use when syncing block metadata from object storage.
- [#928](https://github.com/thanos-io/thanos/pull/928) Query: Added `--store.response-timeout` flag. If a Store doesn't send any data in this specified duration then a Store will be ignored and partial data will be returned if it's enabled. 0 disables timeout.
- [#893](https://github.com/thanos-io/thanos/pull/893) S3 storage backend has graduated to `stable` maturity level.
- [#936](https://github.com/thanos-io/thanos/pull/936) Azure storage backend has graduated to `stable` maturity level.
- [#937](https://github.com/thanos-io/thanos/pull/937) S3: added trace functionality. You can add `trace.enable: true` to enable the minio client's verbose logging.
- [#953](https://github.com/thanos-io/thanos/pull/953) Compact: now has a hidden flag `--debug.accept-malformed-index`. Compaction index verification will ignore out of order label names.
- [#963](https://github.com/thanos-io/thanos/pull/963) GCS: added possibility to inline ServiceAccount into GCS config.
- [#1010](https://github.com/thanos-io/thanos/pull/1010) Compact: added new flag `--compact.concurrency`. Number of goroutines to use when compacting groups.
- [#1028](https://github.com/thanos-io/thanos/pull/1028) Query: added `--query.default-evaluation-interval`, which sets default evaluation interval for sub queries.
- [#980](https://github.com/thanos-io/thanos/pull/980) Ability to override Azure storage endpoint for other regions (China)
- [#1021](https://github.com/thanos-io/thanos/pull/1021) Query API `series` now supports POST method.
- [#939](https://github.com/thanos-io/thanos/pull/939) Query API `query_range` now supports POST method.

### Changed

- [#970](https://github.com/thanos-io/thanos/pull/970) Deprecated `partial_response_disabled` proto field. Added `partial_response_strategy` instead. Both in gRPC and Query API. No `PartialResponseStrategy` field for `RuleGroups` by default means `abort` strategy (old PartialResponse disabled) as this is recommended option for Rules and alerts.

  Metrics:

  - Added `thanos_rule_evaluation_with_warnings_total` to Ruler.
  - DNS `thanos_ruler_query_apis*` are now `thanos_ruler_query_apis_*` for consistency.
  - DNS `thanos_querier_store_apis*` are now `thanos_querier_store_apis__*` for consistency.
  - Query Gate `thanos_bucket_store_series*` are now `thanos_bucket_store_series_*` for consistency.
  - Most of thanos ruler metris related to rule manager has `strategy` label.

  Ruler tracing spans:

  - `/rule_instant_query HTTP[client]` is now `/rule_instant_query_part_resp_abort HTTP[client]"` if request is for abort strategy.

- [#1009](https://github.com/thanos-io/thanos/pull/1009): Upgraded Prometheus (~v2.7.0-rc.0 to v2.8.1) and TSDB (`v0.4.0` to `v0.6.1`) deps.

  Changes that affects Thanos:

  - query:
    - [ENHANCEMENT] In histogram_quantile merge buckets with equivalent le values. #5158.
    - [ENHANCEMENT] Show list of offending labels in the error message in many-to-many scenarios. #5189
    - [BUGFIX] Fix panic when aggregator param is not a literal. #5290
  - ruler:
    - [ENHANCEMENT] Reduce time that Alertmanagers are in flux when reloaded. #5126
    - [BUGFIX] prometheus_rule_group_last_evaluation_timestamp_seconds is now a unix timestamp. #5186
    - [BUGFIX] prometheus_rule_group_last_duration_seconds now reports seconds instead of nanoseconds. Fixes our [issue #1027](https://github.com/thanos-io/thanos/issues/1027)
    - [BUGFIX] Fix sorting of rule groups. #5260
  - store: [ENHANCEMENT] Fast path for EmptyPostings cases in Merge, Intersect and Without.
  - tooling: [FEATURE] New dump command to tsdb tool to dump all samples.
  - compactor:
    - [ENHANCEMENT] When closing the db any running compaction will be cancelled so it doesn't block.
    - [CHANGE] *breaking* Renamed flag `--sync-delay` to `--consistency-delay` [#1053](https://github.com/thanos-io/thanos/pull/1053)

  For ruler essentially whole TSDB CHANGELOG applies between v0.4.0-v0.6.1: https://github.com/prometheus/tsdb/blob/master/CHANGELOG.md

  Note that this was added on TSDB and Prometheus: [FEATURE] Time-ovelapping blocks are now allowed. #370 Whoever due to nature of Thanos compaction (distributed systems), for safety reason this is disabled for Thanos compactor for now.

- [#868](https://github.com/thanos-io/thanos/pull/868) Go has been updated to 1.12.
- [#1055](https://github.com/thanos-io/thanos/pull/1055) Gossip flags are now disabled by default and deprecated.
- [#964](https://github.com/thanos-io/thanos/pull/964) repair: Repair process now sorts the series and labels within block.
- [#1073](https://github.com/thanos-io/thanos/pull/1073) Store: index cache for requests. It now calculates the size properly (includes slice header), has anti-deadlock safeguard and reports more metrics.

### Fixed

- [#921](https://github.com/thanos-io/thanos/pull/921) `thanos_objstore_bucket_last_successful_upload_time` now does not appear when no blocks have been uploaded so far.
- [#966](https://github.com/thanos-io/thanos/pull/966) Bucket: verify no longer warns about overlapping blocks, that overlap `0s`
- [#848](https://github.com/thanos-io/thanos/pull/848) Compact: now correctly works with time series with duplicate labels.
- [#894](https://github.com/thanos-io/thanos/pull/894) Thanos Rule: UI now correctly shows evaluation time.
- [#865](https://github.com/thanos-io/thanos/pull/865) Query: now properly parses DNS SRV Service Discovery.
- [#889](https://github.com/thanos-io/thanos/pull/889) Store: added safeguard against merging posting groups segfault
- [#941](https://github.com/thanos-io/thanos/pull/941) Sidecar: added better handling of intermediate restarts.
- [#933](https://github.com/thanos-io/thanos/pull/933) Query: Fixed 30 seconds lag of adding new store to query.
- [#962](https://github.com/thanos-io/thanos/pull/962) Sidecar: Make config reloader file writes atomic.
- [#982](https://github.com/thanos-io/thanos/pull/982) Query: now advertises Min & Max Time accordingly to the nodes.
- [#1041](https://github.com/thanos-io/thanos/issues/1038) Ruler is now able to return long time range queries.
- [#904](https://github.com/thanos-io/thanos/pull/904) Compact: Skip compaction for blocks with no samples.
- [#1070](https://github.com/thanos-io/thanos/pull/1070) Downsampling works back again. Deferred closer errors are now properly captured.

## [v0.3.2](https://github.com/thanos-io/thanos/releases/tag/v0.3.2) - 2019.03.04

### Added

- [#851](https://github.com/thanos-io/thanos/pull/851) New read API endpoint for api/v1/rules and api/v1/alerts.
- [#873](https://github.com/thanos-io/thanos/pull/873) Store: fix set index cache LRU

:warning: **WARNING** :warning: #873 fix fixes actual handling of `index-cache-size`. Handling of limit for this cache was broken so it was unbounded all the time. From this release actual value matters and is extremely low by default. To "revert" the old behaviour (no boundary), use a large enough value.

### Fixed

- [#833](https://github.com/thanos-io/thanos/issues/833) Store Gateway matcher regression for intersecting with empty posting.
- [#867](https://github.com/thanos-io/thanos/pull/867) Fixed race condition in sidecare between reloader and shipper.

## [v0.3.1](https://github.com/thanos-io/thanos/releases/tag/v0.3.1) - 2019.02.18

### Fixed

- [#829](https://github.com/thanos-io/thanos/issues/829) Store Gateway crashing due to `slice bounds out of range`.
- [#834](https://github.com/thanos-io/thanos/issues/834) Store Gateway matcher regression for `<>` `!=`.

## [v0.3.0](https://github.com/thanos-io/thanos/releases/tag/v0.3.0) - 2019.02.08

### Added

- Support for gzip compressed configuration files before envvar substitution for reloader package.
- `bucket inspect` command for better insights on blocks in object storage.
- Support for [Tencent COS](docs/storage.md#tencent-cos) object storage.
- Partial Response disable option for StoreAPI and QueryAPI.
- Partial Response disable button on Thanos UI
- We have initial docs for goDoc documentation!
- Flags for Querier and Ruler UIs: `--web.route-prefix`, `--web.external-prefix`, `--web.prefix-header`. Details [here](docs/components/query.md#expose-ui-on-a-sub-path)

### Fixed

- [#649](https://github.com/thanos-io/thanos/issues/649) - Fixed store label values api to add also external label values.
- [#396](https://github.com/thanos-io/thanos/issues/396) - Fixed sidecar logic for proxying series that has more than 2^16 samples from Prometheus.
- [#732](https://github.com/thanos-io/thanos/pull/732) - Fixed S3 authentication sequence. You can see new sequence enumerated [here](https://github.com/thanos-io/thanos/blob/master/docs/storage.md#aws-s3-configuration)
- [#745](https://github.com/thanos-io/thanos/pull/745) - Fixed race conditions and edge cases for Thanos Querier fanout logic.
- [#651](https://github.com/thanos-io/thanos/issues/651) - Fixed index cache when asked buffer size is bigger than cache max size.

### Changed

- [#529](https://github.com/thanos-io/thanos/pull/529) Massive improvement for compactor. Downsampling memory consumption was reduce to only store labels and single chunks per each series.
- Qurerier UI: Store page now shows the store APIs per component type.
- Prometheus and TSDB deps are now up to date with ~2.7.0 Prometheus version. Lot's of things has changed. See details [here #704](https://github.com/thanos-io/thanos/pull/704) Known changes that affects us:
  - prometheus/prometheus/discovery/file
    - [ENHANCEMENT] Discovery: Improve performance of previously slow updates of changes of targets. #4526
    - [BUGFIX] Wait for service discovery to stop before exiting #4508 ??
  - prometheus/prometheus/promql:
    - **[ENHANCEMENT] Subqueries support. #4831**
    - [BUGFIX] PromQL: Fix a goroutine leak in the lexer/parser. #4858
    - [BUGFIX] Change max/min over_time to handle NaNs properly. #438
    - [BUGFIX] Check label name for `count_values` PromQL function. #4585
    - [BUGFIX] Ensure that vectors and matrices do not contain identical label-sets. #4589
    - [ENHANCEMENT] Optimize PromQL aggregations #4248
    - [BUGFIX] Only add LookbackDelta to vector selectors #4399
    - [BUGFIX] Reduce floating point errors in stddev and related functions #4533
  - prometheus/prometheus/rules:
    - New metrics exposed! (prometheus evaluation!)
    - [ENHANCEMENT] Rules: Error out at load time for invalid templates, rather than at evaluation time. #4537
  - prometheus/tsdb/index: Index reader optimizations.
- Thanos store gateway flag for sync concurrency (`block-sync-concurrency` with `20` default, so no change by default)
- S3 provider:
  - Added `put_user_metadata` option to config.
  - Added `insecure_skip_verify` option to config.

### Deprecated

- Tests against Prometheus below v2.2.1. This does not mean *lack* of support for those. Only that we don't tests the compatibility anymore. See [#758](https://github.com/thanos-io/thanos/issues/758) for details.

## [v0.2.1](https://github.com/thanos-io/thanos/releases/tag/v0.2.1) - 2018.12.27

### Added

- Relabel drop for Thanos Ruler to enable replica label drop and alert deduplication on AM side.
- Query: Stores UI page available at `/stores`.

![](docs/img/query_ui_stores.png)

### Fixed

- Thanos Rule Alertmanager DNS SD bug.
- DNS SD bug when having SRV results with different ports.
- Move handling of HA alertmanagers to be the same as Prometheus.
- Azure iteration implementation flaw.

## [v0.2.0](https://github.com/thanos-io/thanos/releases/tag/v0.2.0) - 2018.12.10

Next Thanos release adding support to new discovery method, gRPC mTLS and two new object store providers (Swift and Azure).

Note lots of necessary breaking changes in flags that relates to bucket configuration.

### Deprecated

- *breaking*: Removed all bucket specific flags as we moved to config files:
  - --gcs-bucket=\<bucket\>
  - --s3.bucket=\<bucket\>
  - --s3.endpoint=\<api-url\>
  - --s3.access-key=\<key\>
  - --s3.insecure
  - --s3.signature-version2
  - --s3.encrypt-sse
  - --gcs-backup-bucket=\<bucket\>
  - --s3-backup-bucket=\<bucket\>
- *breaking*: Removed support of those environment variables for bucket:
  - S3_BUCKET
  - S3_ENDPOINT
  - S3_ACCESS_KEY
  - S3_INSECURE
  - S3_SIGNATURE_VERSION2
- *breaking*: Removed provider specific bucket metrics e.g `thanos_objstore_gcs_bucket_operations_total` in favor of of generic bucket operation metrics.

### Changed

- *breaking*: Added `thanos_` prefix to memberlist (gossip) metrics. Make sure to update your dashboards and rules.
- S3 provider:
  - Set `"X-Amz-Acl": "bucket-owner-full-control"` metadata for s3 upload operation.

### Added

- Support for heterogeneous secure gRPC on StoreAPI.
- Handling of scalar result in rule node evaluating rules.
- Flag `--objstore.config-file` to reference to the bucket configuration file in yaml format. Detailed information can be found in document [storage](docs/storage.md).
- File service discovery for StoreAPIs:
- In `thanos rule`, static configuration of query nodes via `--query`
- In `thanos rule`, file based discovery of query nodes using `--query.file-sd-config.files`
- In `thanos query`, file based discovery of store nodes using `--store.file-sd-config.files`
- `/-/healthy` endpoint to Querier.
- DNS service discovery to static and file based configurations using the `dns+` and `dnssrv+` prefixes for the respective lookup. Details [here](docs/service-discovery.md)
- `--cluster.disable` flag to disable gossip functionality completely.
- Hidden flag to configure max compaction level.
- Azure Storage.
- OpenStack Swift support.
- Thanos Ruler `thanos_rule_loaded_rules` metric.
- Option for JSON logger format.

### Fixed

- Issue whereby the Proxy Store could end up in a deadlock if there were more than 9 stores being queried and all returned an error.
- Ruler tracing causing panics.
- GatherIndexStats panics on duplicated chunks check.
- Clean up of old compact blocks on compact restart.
- Sidecar too frequent Prometheus reload.
- `thanos_compactor_retries_total` metric not being registered.

## [v0.1.0](https://github.com/thanos-io/thanos/releases/tag/v0.1.0) - 2018.09.14

Initial version to have a stable reference before [gossip protocol removal](docs/proposals-done/201809-gossip-removal.md).

### Added

- Gossip layer for all components.
- StoreAPI gRPC proto.
- TSDB block upload logic for Sidecar.
- StoreAPI logic for Sidecar.
- Config and rule reloader logic for Sidecar.
- On-the fly result merge and deduplication logic for Querier.
- Custom Thanos UI (based mainly on Prometheus UI) for Querier.
- Optimized object storage fetch logic for Store.
- Index cache and chunk pool for Store for better memory usage.
- Stable support for Google Cloud Storage object storage.
- StoreAPI logic for Querier to support Thanos federation (experimental).
- Support for S3 minio-based AWS object storage (experimental).
- Compaction logic of blocks from multiple sources for Compactor.
- Optional Compaction fixed retention.
- Optional downsampling logic for Compactor (experimental).
- Rule (including alerts) evaluation logic for Ruler.
- Rule UI with hot rules reload.
- StoreAPI logic for Ruler.
- Basic metric orchestration for all components.
- Verify commands with potential fixes (experimental).
- Compact / Downsample offline commands.
- Bucket commands.
- Downsampling support for UI.
- Grafana dashboards for Thanos components.<|MERGE_RESOLUTION|>--- conflicted
+++ resolved
@@ -10,7 +10,6 @@
 
 ## Unreleased
 
-<<<<<<< HEAD
 ### Fixed
 
 - [#4663](https://github.com/thanos-io/thanos/pull/4663) Fetcher: Fix discovered data races
@@ -25,11 +24,9 @@
 ### Fixed
 
 - [#4508](https://github.com/thanos-io/thanos/pull/4508) Adjust and rename `ThanosSidecarUnhealthy` to `ThanosSidecarNoConnectionToStartedPrometheus`; Remove `ThanosSidecarPrometheusDown` alert; Remove unused `thanos_sidecar_last_heartbeat_success_time_seconds` metrics.
-=======
 ### Changed
 
 - [#4290](https://github.com/thanos-io/thanos/pull/4290) proxy: coalesce multiple requests for the same data; greatly improves performance when opening a dashboard without query-frontend where there are a lot of different panels (queries) asking for the same data
->>>>>>> e39b97f8
 
 ## v0.23.0 - In Progress
 
