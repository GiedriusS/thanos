# Changelog

All notable changes to this project will be documented in this file.

The format is based on [Keep a Changelog](http://keepachangelog.com/en/1.0.0/) and this project adheres to [Semantic Versioning](http://semver.org/spec/v2.0.0.html).

NOTE: As semantic versioning states all 0.y.z releases can contain breaking changes in API (flags, grpc API, any backward compatibility)

We use *breaking :warning:* to mark changes that are not backward compatible (relates only to v0.y.z releases.)

## Unreleased

## v0.23.0 - In Progress

### Added

- [#4453](https://github.com/thanos-io/thanos/pull/4453) Tools: Add flag `--selector.relabel-config-file` / `--selector.relabel-config` / `--max-time` / `--min-time` to filter served blocks.
- [#4482](https://github.com/thanos-io/thanos/pull/4482) COS: Add http_config for cos object store client.
- [#4487](https://github.com/thanos-io/thanos/pull/4487) Query: Add memcached auto discovery support.
- [#4444](https://github.com/thanos-io/thanos/pull/4444) UI: Add search block UI.
- [#4509](https://github.com/thanos-io/thanos/pull/4509) Logging: Adds duration_ms in int64 to the logs.
- [#4462](https://github.com/thanos-io/thanos/pull/4462) UI: Add find overlap block UI.
- [#4469](https://github.com/thanos-io/thanos/pull/4469) Compact: Add flag `compact.skip-block-with-out-of-order-chunks` to skip blocks with out-of-order chunks during compaction instead of halting
- [#4506](https://github.com/thanos-io/thanos/pull/4506) `Baidu BOS` object storage, see [documents](docs/storage.md#baidu-bos) for further information.
- [#4552](https://github.com/thanos-io/thanos/pull/4552) Compact: Adds `thanos_compact_downsample_duration_seconds` histogram.
- [#4594](https://github.com/thanos-io/thanos/pull/4594) reloader: Expose metrics in config reloader to give info on the last operation.
- [#4623](https://github.com/thanos-io/thanos/pull/4623) query-frontend: made HTTP downstream tripper (client) configurable via parameters `--query-range.downstream-tripper-config` and `--query-range.downstream-tripper-config-file`. If your downstream URL is localhost or 127.0.0.1 then it is strongly recommended to bump `max_idle_conns_per_host` to at least 100 so that `query-frontend` could properly use HTTP keep-alive connections and thus reduce the latency of `query-frontend` by about 20%.

### Fixed

- [#4468](https://github.com/thanos-io/thanos/pull/4468) Rule: Fix temporary rule filename composition issue.
- [#4476](https://github.com/thanos-io/thanos/pull/4476) UI: fix incorrect html escape sequence used for '>' symbol.
- [#4532](https://github.com/thanos-io/thanos/pull/4532) Mixin: Fixed "all jobs" selector in thanos mixin dashboards.
- [#4607](https://github.com/thanos-io/thanos/pull/4607) Azure: Fix Azure MSI Rate Limit

### Changed

<<<<<<< HEAD
- [#4290](https://github.com/thanos-io/thanos/pull/4290) proxy: coalesce multiple requests for the same data; greatly improves performance when opening a dashboard without query-frontend where there are a lot of different panels (queries) asking for the same data
=======
- [#4519](https://github.com/thanos-io/thanos/pull/4519) Query: switch to miekgdns DNS resolver as the default one.
- [#4586](https://github.com/thanos-io/thanos/pull/4586) Update Prometheus/Cortex dependencies and implement LabelNames() pushdown as a result; provides massive speed-up for the labels API in Thanos Query.
>>>>>>> 68adb0bf

## [v0.22.0](https://github.com/thanos-io/thanos/tree/release-0.22) - 2021.07.22

### Added

- [#4394](https://github.com/thanos-io/thanos/pull/4394) Add error logs to receiver when write request rejected with invalid replica
- [#4403](https://github.com/thanos-io/thanos/pull/4403) UI: Add sorting and filtering to flags page
- [#4299](https://github.com/thanos-io/thanos/pull/4299) Tracing: Add tracing to exemplar APIs.
- [#4327](https://github.com/thanos-io/thanos/pull/4327) Add environment variable substitution to all YAML configuration flags.
- [#4239](https://github.com/thanos-io/thanos/pull/4239) Add penalty based deduplication mode for compactor.
- [#4292](https://github.com/thanos-io/thanos/pull/4292) Receive: Enable exemplars ingestion and querying.
- [#4392](https://github.com/thanos-io/thanos/pull/4392) Tools: Added `--delete-blocks` to bucket rewrite tool to mark the original blocks for deletion after rewriting is done.
- [#3970](https://github.com/thanos-io/thanos/pull/3970) Azure: Adds more configuration options for Azure blob storage. This allows for pipeline and reader specific configuration. Implements HTTP transport configuration options. These options allows for more fine-grained control on timeouts and retries. Implements MSI authentication as second method of authentication via a service principal token.
- [#4406](https://github.com/thanos-io/thanos/pull/4406) Tools: Add retention command for applying retention policy on the bucket.
- [#4430](https://github.com/thanos-io/thanos/pull/4430) Compact: Add flag `downsample.concurrency` to specify the concurrency of downsampling blocks.

### Fixed

- [#4384](https://github.com/thanos-io/thanos/pull/4384) Fix the experimental PromQL editor when used on multiple line.
- [#4342](https://github.com/thanos-io/thanos/pull/4342) ThanosSidecarUnhealthy doesn't fire if the sidecar is never healthy
- [#4388](https://github.com/thanos-io/thanos/pull/4388) Receive: fix bug in forwarding remote-write requests within the hashring via gRPC when TLS is enabled on the HTTP server but not on the gRPC server.
- [#4442](https://github.com/thanos-io/thanos/pull/4442) Ruler: fix SIGHUP reload signal not working.

### Changed

- [#4354](https://github.com/thanos-io/thanos/pull/4354) Receive: use the S2 library for decoding Snappy data; saves about 5-7% of CPU time in the Receive component when handling incoming remote write requests
- [#4369](https://github.com/thanos-io/thanos/pull/4354) Build: do not upgrade apline version

## [v0.21.1](https://github.com/thanos-io/thanos/releases/tag/v0.21.1) - 2021.06.04

### Fixed

- [#4308](https://github.com/thanos-io/thanos/pull/4308) Sidecar: reloader: fix output config file permission

## [v0.21.0](https://github.com/thanos-io/thanos/releases/tag/v0.21.0) - 2021.06.03

### Added

- [#4117](https://github.com/thanos-io/thanos/pull/4117) Mixin: new alert ThanosReceiveTrafficBelowThreshold to flag if the ingestion average of the last hour dips below 50% of the ingestion average for the last 12 hours.
- [#4107](https://github.com/thanos-io/thanos/pull/4107) Store: `LabelNames` and `LabelValues` now support label matchers.
- [#3940](https://github.com/thanos-io/thanos/pull/3940) Sidecar: Added matchers support to `LabelValues`
- [#4171](https://github.com/thanos-io/thanos/pull/4171) Docker: Busybox image updated to latest (1.33.1)
- [#4175](https://github.com/thanos-io/thanos/pull/4175) Added Tag Configuration Support Lightstep Tracing
- [#4176](https://github.com/thanos-io/thanos/pull/4176) Query API: Adds optional `Stats param` to return stats for query APIs
- [#4125](https://github.com/thanos-io/thanos/pull/4125) Rule: Add `--alert.relabel-config` / `--alert.relabel-config-file` allowing to specify alert relabel configurations like [Prometheus](https://prometheus.io/docs/prometheus/latest/configuration/configuration/#relabel_config)
- [#4211](https://github.com/thanos-io/thanos/pull/4211) Add TLS and basic authentication to Thanos APIs
- [#4249](https://github.com/thanos-io/thanos/pull/4249) UI: add dark theme
- [#3707](https://github.com/thanos-io/thanos/pull/3707) Tools: Added `--rewrite.to-relabel-config` to bucket rewrite tool to support series relabel from given blocks.

### Fixed

- [#4105](https://github.com/thanos-io/thanos/pull/4105) Tools: Add glob support for filepath in tools command

### Changed

- [#4223](https://github.com/thanos-io/thanos/pull/4223) Query: federated exemplars API only add replica labels to series labels, not to exemplar labels.

## [v0.20.2](https://github.com/thanos-io/thanos/releases/tag/v0.20.2) - 2021.05.20

### Fixed

- [#4208](https://github.com/thanos-io/thanos/pull/4208) UI: Fix infinite redirection loop on root (/).

## [v0.20.1](https://github.com/thanos-io/thanos/releases/tag/v0.20.1) - 2021.04.30

### Fixed

- [#4123](https://github.com/thanos-io/thanos/pull/4123) Query: match external labels for exemplars API.

### Changed
- 

### Removed
- 

## [v0.20.0](https://github.com/thanos-io/thanos/releases/tag/v0.20.0) - 2021.04.28

### Added

- [#4029](https://github.com/thanos-io/thanos/pull/4029) Mixin: Remove dependency on the rule dashboard when generating the compact dashboard
- [#4019](https://github.com/thanos-io/thanos/pull/4019) Query: Adds query range histogram.
- [#3846](https://github.com/thanos-io/thanos/pull/3846) Query: Added federated exemplars API support.
- [#3350](https://github.com/thanos-io/thanos/pull/3350) Query/Sidecar: Added targets API support. You can now configure you Querier to fetch Prometheus targets from leaf Prometheus-es!
- [#3977](https://github.com/thanos-io/thanos/pull/3977) Expose exemplars for `http_request_duration_seconds` histogram if tracing is enabled.
- [#3903](https://github.com/thanos-io/thanos/pull/3903) Store: Returning custom grpc code when reaching series/chunk limits.
- [#3919](https://github.com/thanos-io/thanos/pull/3919) Allow to disable automatically setting CORS headers using `--web.disable-cors` flag in each component that exposes an API.
- [#3840](https://github.com/thanos-io/thanos/pull/3840) Tools: Added a flag to support rewrite Prometheus TSDB blocks.
- [#3920](https://github.com/thanos-io/thanos/pull/3920) Query Frontend: Support `max_item_size` in Query frontend Memcached cache.
- [#4078](https://github.com/thanos-io/thanos/pull/4078) receive: Improved efficiency of multitsdb appends, upgraded Prometheus deps.

### Fixed

- [#3204](https://github.com/thanos-io/thanos/pull/3204) Mixin: Use sidecar's metric timestamp for healthcheck.
- [#3922](https://github.com/thanos-io/thanos/pull/3922) *: Fix panic in http logging middleware.
- [#3960](https://github.com/thanos-io/thanos/pull/3960) Ruler: Fix deduplication of equal alerts with different labels.
- [#3937](https://github.com/thanos-io/thanos/pull/3937) Store: Fix race condition in chunk pool.
- [#4017](https://github.com/thanos-io/thanos/pull/4017) Query Frontend: fix downsampling iterator returning duplicate samples.
- [#4041](https://github.com/thanos-io/thanos/pull/4041) Logging: fix the HTTP logger.

### Changed

- [#3929](https://github.com/thanos-io/thanos/pull/3929) Store: Adds the name of the instantiated memcached client to log info.
- [#3827](https://github.com/thanos-io/thanos/pull/3827) Upgrade Go version to 1.16
- [#3948](https://github.com/thanos-io/thanos/pull/3948) Receiver: Adjust `http_request_duration_seconds` buckets for low latency requests.
- [#3856](https://github.com/thanos-io/thanos/pull/3856) Mixin: *breaking :warning:* Introduce flexible multi-cluster/namespace mode for alerts and dashboards. Removes jobPrefix config option. Removes `namespace` by default.
- [#3937](https://github.com/thanos-io/thanos/pull/3937) Store: Reduce memory usage for range queries.
- [#4045](https://github.com/thanos-io/thanos/pull/4045) UI: Enable Targets page in Querier UI.
- [#4062](https://github.com/thanos-io/thanos/pull/4062) Flags: Sort flags alphabetically.
- [#4081](https://github.com/thanos-io/thanos/pull/4081) UI: Make the ReactUI the default one.
- [#4085](https://github.com/thanos-io/thanos/pull/4085) Receive: Improved Performance for err path.
- [#4094](https://github.com/thanos-io/thanos/pull/4094) *: Upgrade Prometheus & Alertmanager.

## [v0.19.0](https://github.com/thanos-io/thanos/releases/tag/v0.19.0) - 2021.03.31

- [#3700](https://github.com/thanos-io/thanos/pull/3700) Compact/Web: Make old bucket viewer UI work with vanilla Prometheus blocks.
- [#3657](https://github.com/thanos-io/thanos/pull/3657) *: It's now possible to configure HTTP transport options for S3 client.
- [#3752](https://github.com/thanos-io/thanos/pull/3752) Compact/Store: Added `--block-meta-fetch-concurrency` allowing to configure number of go routines for block metadata synchronization.
- [#3723](https://github.com/thanos-io/thanos/pull/3723) Query Frontend: Added `--query-range.request-downsampled` flag enabling additional queries for downsampled data in case of empty or incomplete response to range request.
- [#3579](https://github.com/thanos-io/thanos/pull/3579) Cache: Added inmemory cache for caching bucket.
- [#3792](https://github.com/thanos-io/thanos/pull/3792) Receiver: Added `--tsdb.allow-overlapping-blocks` flag to allow overlapping tsdb blocks and enable vertical compaction.
- [#3740](https://github.com/thanos-io/thanos/pull/3740) Query: Added `--query.default-step` flag to set default step. Useful when your tenant scrape interval is stable and far from default UI's 1s.
- [#3686](https://github.com/thanos-io/thanos/pull/3686) Query/Sidecar: Added metric metadata API support. You can now configure you Querier to fetch Prometheus metrics metadata from leaf Prometheus-es!
- [#3031](https://github.com/thanos-io/thanos/pull/3031) Compact/Sidecar/Receive/Rule: Added `--hash-func`. If some function has been specified, writers calculate hashes using that function of each file in a block before uploading them. If those hashes exist in the `meta.json` file then Compact does not download the files if they already exist on disk and with the same hash. This also means that the data directory passed to Thanos Compact is only *cleared once at boot* or *if everything succeeds*. So, if you, for example, use persistent volumes on k8s and your Thanos Compact crashes or fails to make an iteration properly then the last downloaded files are not wiped from the disk. The directories that were created the last time are only wiped again after a successful iteration or if the previously picked up blocks have disappeared.

### Fixed

- [#3705](https://github.com/thanos-io/thanos/pull/3705) Store: Fix race condition leading to failing queries or possibly incorrect query results.
- [#3661](https://github.com/thanos-io/thanos/pull/3661) Compact: Deletion-mark.json is deleted as the last one, which could in theory lead to potential store gateway load or query error for such in-deletion block.
- [#3760](https://github.com/thanos-io/thanos/pull/3760) Store: Fix panic caused by a race condition happening on concurrent index-header reader usage and unload, when `--store.enable-index-header-lazy-reader` is enabled.
- [#3759](https://github.com/thanos-io/thanos/pull/3759) Store: Fix panic caused by a race condition happening on concurrent index-header lazy load and unload, when `--store.enable-index-header-lazy-reader` is enabled.
- [#3773](https://github.com/thanos-io/thanos/pull/3773) Compact: Fixed compaction planner size check, making sure we don't create too large blocks.
- [#3814](https://github.com/thanos-io/thanos/pull/3814) Store: Decreased memory utilisation while fetching block's chunks.
- [#3815](https://github.com/thanos-io/thanos/pull/3815) Receive: Improve handling of empty time series from clients
- [#3795](https://github.com/thanos-io/thanos/pull/3795) s3: A truncated "get object" response is reported as error.
- [#3899](https://github.com/thanos-io/thanos/pull/3899) Receive: Correct the inference of client gRPC configuration.
- [#3943](https://github.com/thanos-io/thanos/pull/3943) Receive: Fixed memory regression introduced in v0.17.0.
- [#3960](https://github.com/thanos-io/thanos/pull/3960) Query: Fixed deduplication of equal alerts with different labels.

### Changed

- [#3804](https://github.com/thanos-io/thanos/pull/3804) Ruler, Receive, Querier: Updated Prometheus dependency. TSDB characteristics might have changed.

## [v0.18.0](https://github.com/thanos-io/thanos/releases/tag/v0.18.0) - 2021.01.27

### Added

- [#3380](https://github.com/thanos-io/thanos/pull/3380) Mixin: Add block deletion panels for compactor dashboards.
- [#3568](https://github.com/thanos-io/thanos/pull/3568) Store: Optimized inject label stage of index lookup.
- [#3566](https://github.com/thanos-io/thanos/pull/3566) StoreAPI: Support label matchers in labels API.
- [#3531](https://github.com/thanos-io/thanos/pull/3531) Store: Optimized common cases for time selecting smaller amount of series by avoiding looking up symbols.
- [#3469](https://github.com/thanos-io/thanos/pull/3469) StoreAPI: Added `hints` field to `LabelNamesRequest` and `LabelValuesRequest`. Hints are an opaque data structure that can be used to carry additional information from the store and its content is implementation-specific.
- [#3421](https://github.com/thanos-io/thanos/pull/3421) Tools: Added `thanos tools bucket rewrite` command allowing to delete series from given block.
- [#3509](https://github.com/thanos-io/thanos/pull/3509) Store: Added a CLI flag to limit the number of series that are touched.
- [#3444](https://github.com/thanos-io/thanos/pull/3444) Query Frontend: Make POST request to downstream URL for labels and series API endpoints.
- [#3388](https://github.com/thanos-io/thanos/pull/3388) Tools: Bucket replicator now can specify block IDs to copy.
- [#3385](https://github.com/thanos-io/thanos/pull/3385) Tools: Bucket prints extra statistics for block index with debug log-level.
- [#3121](https://github.com/thanos-io/thanos/pull/3121) Receive: Added `--receive.hashrings` alternative to `receive.hashrings-file` flag (lower priority). The flag expects the literal hashring configuration in JSON format.

### Fixed

- [#3567](https://github.com/thanos-io/thanos/pull/3567) Mixin: Reintroduce `thanos_objstore_bucket_operation_failures_total` alert.
- [#3527](https://github.com/thanos-io/thanos/pull/3527) Query Frontend: Fix query_range behavior when start/end times are the same
- [#3560](https://github.com/thanos-io/thanos/pull/3560) Query Frontend: Allow separate label cache
- [#3672](https://github.com/thanos-io/thanos/pull/3672) Rule: Prevent crashing due to `no such host error` when using `dnssrv+` or `dnssrvnoa+`.
- [#3461](https://github.com/thanos-io/thanos/pull/3461) Compact, Shipper, Store: Fixed panic when no external labels are set in block metadata.

### Changed

- [#3496](https://github.com/thanos-io/thanos/pull/3496) S3: Respect SignatureV2 flag for all credential providers.
- [#2732](https://github.com/thanos-io/thanos/pull/2732) Swift: Switched to a new library [ncw/swift](https://github.com/ncw/swift) providing large objects support. By default, segments will be uploaded to the same container directory `segments/` if the file is bigger than `1GB`. To change the defaults see [the docs](docs/storage.md#openstack-swift).
- [#3626](https://github.com/thanos-io/thanos/pull/3626) Shipper: Failed upload of `meta.json` file doesn't cause block cleanup anymore. This has a potential to generate corrupted blocks under specific conditions. Partial block is left in bucket for later cleanup.

## [v0.17.2](https://github.com/thanos-io/thanos/releases/tag/v0.17.2) - 2020.12.07

### Fixed

- [#3532](https://github.com/thanos-io/thanos/pull/3532) compact: do not cleanup blocks on boot. Reverts the behavior change introduced in [#3115](https://github.com/thanos-io/thanos/pull/3115) as in some very bad cases the boot of Thanos Compact took a very long time since there were a lot of blocks-to-be-cleaned.
- [#3520](https://github.com/thanos-io/thanos/pull/3520) Fix index out of bound bug when comparing ZLabelSets.

## [v0.17.1](https://github.com/thanos-io/thanos/releases/tag/v0.17.1) - 2020.11.24

### Fixed

- [#3480](https://github.com/thanos-io/thanos/pull/3480) Query Frontend: Fixed regression.
- [#3734](https://github.com/thanos-io/thanos/pull/3734) pkg/rules/proxy: fix hotlooping when receiving client errors

### Changed

- [#3498](https://github.com/thanos-io/thanos/pull/3498) Enabled debug.SetPanicOnFault(true) which allow us to recover on queries causing SEG FAULTs (e.g unmmaped memory access).

## [v0.17.0](https://github.com/thanos-io/thanos/releases/tag/v0.17.0) - 2020.11.18

### Added

- [#3259](https://github.com/thanos-io/thanos/pull/3259) Thanos BlockViewer: Added a button in the blockviewer that allows users to download the metadata of a block.
- [#3261](https://github.com/thanos-io/thanos/pull/3261) Thanos Store: Use segment files specified in meta.json file, if present. If not present, Store does the LIST operation as before.
- [#3276](https://github.com/thanos-io/thanos/pull/3276) Query Frontend: Support query splitting and retry for label names, label values and series requests.
- [#3315](https://github.com/thanos-io/thanos/pull/3315) Query Frontend: Support results caching for label names, label values and series requests.
- [#3346](https://github.com/thanos-io/thanos/pull/3346) Ruler UI: Fix a bug preventing the /rules endpoint from loading.
- [#3115](https://github.com/thanos-io/thanos/pull/3115) compact: now deletes partially uploaded and blocks with deletion marks concurrently. It does that at the beginning and then every `--compact.cleanup-interval` time period. By default it is 5 minutes.
- [#3312](https://github.com/thanos-io/thanos/pull/3312) s3: add list_objects_version config option for compatibility.
- [#3356](https://github.com/thanos-io/thanos/pull/3356) Query Frontend: Add a flag to disable step alignment middleware for query range.
- [#3378](https://github.com/thanos-io/thanos/pull/3378) Ruler: added the ability to send queries via the HTTP method POST. Helps when alerting/recording rules are extra long because it encodes the actual parameters inside of the body instead of the URI. Thanos Ruler now uses POST by default unless `--query.http-method` is set `GET`.
- [#3381](https://github.com/thanos-io/thanos/pull/3381) Querier UI: Add ability to enable or disable metric autocomplete functionality.
- [#2979](https://github.com/thanos-io/thanos/pull/2979) Replicator: Add the ability to replicate blocks within a time frame by passing --min-time and --max-time
- [#3398](https://github.com/thanos-io/thanos/pull/3398) Query Frontend: Add default config for query frontend memcached config.
- [#3277](https://github.com/thanos-io/thanos/pull/3277) Thanos Query: Introduce dynamic lookback interval. This allows queries with large step to make use of downsampled data.
- [#3409](https://github.com/thanos-io/thanos/pull/3409) Compactor: Added support for no-compact-mark.json which excludes the block from compaction.
- [#3245](https://github.com/thanos-io/thanos/pull/3245) Query Frontend: Add `query-frontend.org-id-header` flag to specify HTTP header(s) to populate slow query log (e.g. X-Grafana-User).
- [#3431](https://github.com/thanos-io/thanos/pull/3431) Store: Added experimental support to lazy load index-headers at query time. When enabled via `--store.enable-index-header-lazy-reader` flag, the store-gateway will load into memory an index-header only once it's required at query time. Index-header will be automatically released after `--store.index-header-lazy-reader-idle-timeout` of inactivity.
  - This, generally, reduces baseline memory usage of store when inactive, as well as a total number of mapped files (which is limited to 64k in some systems.
- [#3437](https://github.com/thanos-io/thanos/pull/3437) StoreAPI: Added `hints` field to `LabelNamesResponse` and `LabelValuesResponse`. Hints in an opaque data structure that can be used to carry additional information from the store and its content is implementation specific.
  * This, generally, reduces baseline memory usage of store when inactive, as well as a total number of mapped files (which is limited to 64k in some systems.
- [#3415](https://github.com/thanos-io/thanos/pull/3415) Tools: Added `thanos tools bucket mark` command that allows to mark given block for deletion or for no-compact

### Fixed

- [#3257](https://github.com/thanos-io/thanos/pull/3257) Ruler: Prevent Ruler from crashing when using default DNS to lookup hosts that results in "No such hosts" errors.
- [#3331](https://github.com/thanos-io/thanos/pull/3331) Disable Azure blob exception logging
- [#3341](https://github.com/thanos-io/thanos/pull/3341) Disable Azure blob syslog exception logging
- [#3414](https://github.com/thanos-io/thanos/pull/3414) Set CORS for Query Frontend
- [#3437](https://github.com/thanos-io/thanos/pull/3437) Add external labels to Labels APIs.

### Changed

- [#3452](https://github.com/thanos-io/thanos/pull/3452) Store: Index cache posting compression is now enabled by default. Removed `experimental.enable-index-cache-postings-compression` flag.
- [#3410](https://github.com/thanos-io/thanos/pull/3410) Compactor: Changed metric `thanos_compactor_blocks_marked_for_deletion_total` to `thanos_compactor_blocks_marked_total` with `marker` label. Compactor will now automatically disable compaction for blocks with large index that would output blocks after compaction larger than specified value (by default: 64GB). This automatically handles the Promethus [format limit](https://github.com/thanos-io/thanos/issues/1424).
- [#2906](https://github.com/thanos-io/thanos/pull/2906) Tools: Refactor Bucket replicate execution. Removed all `thanos_replicate_origin_.*` metrics.
  - `thanos_replicate_origin_meta_loads_total` can be replaced by `blocks_meta_synced{state="loaded"}`.
  - `thanos_replicate_origin_partial_meta_reads_total` can be replaced by `blocks_meta_synced{state="failed"}`.
- [#3309](https://github.com/thanos-io/thanos/pull/3309) Compact: *breaking :warning:* Rename metrics to match naming convention. This includes metrics starting with `thanos_compactor` to `thanos_compact`, `thanos_querier` to `thanos_query` and `thanos_ruler` to `thanos_rule`.

## [v0.16.0](https://github.com/thanos-io/thanos/releases/tag/v0.16.0) - 2020.10.26

Highlights:

- New Thanos component, [Query Frontend](docs/components/query-frontend.md) has more options and supports shared cache (currently: Memcached).
- Added debug mode in Thanos UI that allows to filter Stores to query from by their IPs from Store page (!). This helps enormously in e.g debugging the slowest store etc. All raw Thanos API allows passing `storeMatch[]` arguments with `__address__` matchers.
- Improved debuggability on all Thanos components by exposing [off-CPU profiles thanks to fgprof endpoint](https://github.com/felixge/fgprof).
- Significantly improved sidecar latency and CPU usage for metrics fetches.

### Fixed

- [#3234](https://github.com/thanos-io/thanos/pull/3234) UI: Fix assets not loading when `--web.prefix-header` is used.
- [#3184](https://github.com/thanos-io/thanos/pull/3184) Compactor: Fixed support for `web.external-prefix` for Compactor UI.

### Added

- [#3114](https://github.com/thanos-io/thanos/pull/3114) Query Frontend: Added support for Memcached cache.
  - **breaking** Renamed flag `log_queries_longer_than` to `log-queries-longer-than`.
- [#3166](https://github.com/thanos-io/thanos/pull/3166) UIs: Added UI for passing a `storeMatch[]` parameter to queries.
- [#3181](https://github.com/thanos-io/thanos/pull/3181) Logging: Added debug level logging for responses between 300-399
- [#3133](https://github.com/thanos-io/thanos/pull/3133) Query: Allowed passing a `storeMatch[]` to Labels APIs; Time range metadata based store filtering is supported on Labels APIs.
- [#3146](https://github.com/thanos-io/thanos/pull/3146) Sidecar: Significantly improved sidecar latency (reduced ~2x). Added `thanos_sidecar_prometheus_store_received_frames` histogram metric.
- [#3147](https://github.com/thanos-io/thanos/pull/3147) Querier: Added `query.metadata.default-time-range` flag to specify the default metadata time range duration for retrieving labels through Labels and Series API when the range parameters are not specified. The zero value means range covers the time since the beginning.
- [#3207](https://github.com/thanos-io/thanos/pull/3207) Query Frontend: Added `cache-compression-type` flag to use compression in the query frontend cache.
- [#3122](https://github.com/thanos-io/thanos/pull/3122) \*: All Thanos components have now `/debug/fgprof` endpoint on HTTP port allowing to get [off-CPU profiles as well](https://github.com/felixge/fgprof).
- [#3109](https://github.com/thanos-io/thanos/pull/3109) Query Frontend: Added support for `Cache-Control` HTTP response header which controls caching behaviour. So far `no-store` value is supported and it makes the response skip cache.
- [#3092](https://github.com/thanos-io/thanos/pull/3092) Tools: Added `tools bucket cleanup` CLI tool that deletes all blocks marked to be deleted.

### Changed

- [#3136](https://github.com/thanos-io/thanos/pull/3136) Sidecar: **breaking** Added metric `thanos_sidecar_reloader_config_apply_operations_total` and rename metric `thanos_sidecar_reloader_config_apply_errors_total` to `thanos_sidecar_reloader_config_apply_operations_failed_total`.
- [#3154](https://github.com/thanos-io/thanos/pull/3154) Querier: **breaking** Added metric `thanos_query_gate_queries_max`. Remove metric `thanos_query_concurrent_selects_gate_queries_in_flight`.
- [#3154](https://github.com/thanos-io/thanos/pull/3154) Store: **breaking** Renamed metric `thanos_bucket_store_queries_concurrent_max` to `thanos_bucket_store_series_gate_queries_max`.
- [#3179](https://github.com/thanos-io/thanos/pull/3179) Store: context.Canceled will not increase `thanos_objstore_bucket_operation_failures_total`.
- [#3136](https://github.com/thanos-io/thanos/pull/3136) Sidecar: Improved detection of directory changes for Prometheus config.
  - **breaking** Added metric `thanos_sidecar_reloader_config_apply_operations_total` and rename metric `thanos_sidecar_reloader_config_apply_errors_total` to `thanos_sidecar_reloader_config_apply_operations_failed_total`.
- [#3022](https://github.com/thanos-io/thanos/pull/3022) \*: Thanos images are now build with Go 1.15.
- [#3205](https://github.com/thanos-io/thanos/pull/3205) \*: Updated TSDB to ~2.21

## [v0.15.0](https://github.com/thanos-io/thanos/releases/v0.15.0) - 2020.09.07

Highlights:

- Added new Thanos component: [Query Frontend](https://thanos.io/v0.15/components/query-frontend.md/) responsible for response caching, query scheduling and parallelization (based on Cortex Query Frontend).
- Added various new, improved UIs to Thanos based on React: Querier BuildInfo & Flags, Ruler UI, BlockViewer.
- Optimized Sidecar, Store, Receive, Ruler data retrieval with new TSDB ChunkIterator (capping chunks to 120 samples), which fixed various leaks.
- Fixed sample limit on Store Gateway.
- Added S3 Server Side Encryption options.
- Tons of other important fixes!

### Fixed

- [#2665](https://github.com/thanos-io/thanos/pull/2665) Swift: Fix issue with missing Content-Type HTTP headers.
- [#2800](https://github.com/thanos-io/thanos/pull/2800) Query: Fix handling of `--web.external-prefix` and `--web.route-prefix`.
- [#2834](https://github.com/thanos-io/thanos/pull/2834) Query: Fix rendered JSON state value for rules and alerts should be in lowercase.
- [#2866](https://github.com/thanos-io/thanos/pull/2866) Receive, Querier: Fixed leaks on receive and querier Store API Series, which were leaking on errors.
- [#2937](https://github.com/thanos-io/thanos/pull/2937) Receive: Fixing auto-configuration of `--receive.local-endpoint`.
- [#2895](https://github.com/thanos-io/thanos/pull/2895) Compact: Fix increment of `thanos_compact_downsample_total` metric for downsample of 5m resolution blocks.
- [#2858](https://github.com/thanos-io/thanos/pull/2858) Store: Fix `--store.grpc.series-sample-limit` implementation. The limit is now applied to the sum of all samples fetched across all queried blocks via a single Series call, instead of applying it individually to each block.
- [#2936](https://github.com/thanos-io/thanos/pull/2936) Compact: Fix ReplicaLabelRemover panic when replicaLabels are not specified.
- [#2956](https://github.com/thanos-io/thanos/pull/2956) Store: Fix fetching of chunks bigger than 16000 bytes.
- [#2970](https://github.com/thanos-io/thanos/pull/2970) Store: Upgrade minio-go/v7 to fix slowness when running on EKS.
- [#2957](https://github.com/thanos-io/thanos/pull/2957) Rule: *breaking :warning:* Now sets all of the relevant fields properly; avoids a panic when `/api/v1/rules` is called and the time zone is *not* UTC; `rules` field is an empty array now if no rules have been defined in a rule group. Thanos Rule's `/api/v1/rules` endpoint no longer returns the old, deprecated `partial_response_strategy`. The old, deprecated value has been fixed to `WARN` for quite some time. *Please* use `partialResponseStrategy`.
- [#2976](https://github.com/thanos-io/thanos/pull/2976) Query: Better rounding for incoming query timestamps.
- [#2929](https://github.com/thanos-io/thanos/pull/2929) Mixin: Fix expression for 'unhealthy sidecar' alert and increase the timeout for 10 minutes.
- [#3024](https://github.com/thanos-io/thanos/pull/3024) Query: Consider group name and file for deduplication.
- [#3012](https://github.com/thanos-io/thanos/pull/3012) Ruler,Receiver: Fix TSDB to delete blocks in atomic way.
- [#3046](https://github.com/thanos-io/thanos/pull/3046) Ruler,Receiver: Fixed framing of StoreAPI response, it was one chunk by one.
- [#3095](https://github.com/thanos-io/thanos/pull/3095) Ruler: Update the manager when all rule files are removed.
- [#3105](https://github.com/thanos-io/thanos/pull/3105) Querier: Fix overwriting `maxSourceResolution` when auto downsampling is enabled.
- [#3010](https://github.com/thanos-io/thanos/pull/3010) Querier: Added `--query.lookback-delta` flag to override the default lookback delta in PromQL. The flag should be lookback delta should be set to at least 2 times of the slowest scrape interval. If unset it will use the PromQL default of 5m.

### Added

- [#2305](https://github.com/thanos-io/thanos/pull/2305) Receive,Sidecar,Ruler: Propagate correct (stricter) MinTime for TSDBs that have no block.
- [#2849](https://github.com/thanos-io/thanos/pull/2849) Query, Ruler: Added request logging for HTTP server side.
- [#2832](https://github.com/thanos-io/thanos/pull/2832) ui React: Add runtime and build info page
- [#2926](https://github.com/thanos-io/thanos/pull/2926) API: Add new blocks HTTP API to serve blocks metadata. The status endpoints (`/api/v1/status/flags`, `/api/v1/status/runtimeinfo` and `/api/v1/status/buildinfo`) are now available on all components with a HTTP API.
- [#2892](https://github.com/thanos-io/thanos/pull/2892) Receive: Receiver fails when the initial upload fails.
- [#2865](https://github.com/thanos-io/thanos/pull/2865) ui: Migrate Thanos Ruler UI to React
- [#2964](https://github.com/thanos-io/thanos/pull/2964) Query: Add time range parameters to label APIs. Add `start` and `end` fields to Store API `LabelNamesRequest` and `LabelValuesRequest`.
- [#2996](https://github.com/thanos-io/thanos/pull/2996) Sidecar: Add `reloader_config_apply_errors_total` metric. Add new flags `--reloader.watch-interval`, and `--reloader.retry-interval`.
- [#2973](https://github.com/thanos-io/thanos/pull/2973) Add Thanos Query Frontend component.
- [#2980](https://github.com/thanos-io/thanos/pull/2980) Bucket Viewer: Migrate block viewer to React.
- [#2725](https://github.com/thanos-io/thanos/pull/2725) Add bucket index operation durations: `thanos_bucket_store_cached_series_fetch_duration_seconds` and `thanos_bucket_store_cached_postings_fetch_duration_seconds`.
- [#2931](https://github.com/thanos-io/thanos/pull/2931) Query: Allow passing a `storeMatch[]` to select matching stores when debugging the querier. See [documentation](docs/components/query.md#store-filtering)

### Changed

- [#2893](https://github.com/thanos-io/thanos/pull/2893) Store: Rename metric `thanos_bucket_store_cached_postings_compression_time_seconds` to `thanos_bucket_store_cached_postings_compression_time_seconds_total`.
- [#2915](https://github.com/thanos-io/thanos/pull/2915) Receive,Ruler: Enable TSDB directory locking by default. Add a new flag (`--tsdb.no-lockfile`) to override behavior.
- [#2902](https://github.com/thanos-io/thanos/pull/2902) Querier UI:Separate dedupe and partial response checkboxes per panel in new UI.
- [#2991](https://github.com/thanos-io/thanos/pull/2991) Store: *breaking :warning:* `operation` label value `getrange` changed to `get_range` for `thanos_store_bucket_cache_operation_requests_total` and `thanos_store_bucket_cache_operation_hits_total` to be consistent with bucket operation metrics.
- [#2876](https://github.com/thanos-io/thanos/pull/2876) Receive,Ruler: Updated TSDB and switched to ChunkIterators instead of sample one, which avoids unnecessary decoding / encoding.
- [#3064](https://github.com/thanos-io/thanos/pull/3064) s3: *breaking :warning:* Add SSE/SSE-KMS/SSE-C configuration. The S3 `encrypt_sse: true` option is now deprecated in favour of `sse_config`. If you used `encrypt_sse`, the migration strategy is to set up the following block:

```yaml
sse_config:
  type: SSE-S3
```

## [v0.14.0](https://github.com/thanos-io/thanos/releases/tag/v0.14.0) - 2020.07.10

### Fixed

- [#2637](https://github.com/thanos-io/thanos/pull/2637) Compact: Detect retryable errors that are inside of a wrapped `tsdb.MultiError`.
- [#2648](https://github.com/thanos-io/thanos/pull/2648) Store: Allow index cache and caching bucket to be configured at the same time.
- [#2728](https://github.com/thanos-io/thanos/pull/2728) Query: Fixed panics when using larger number of replica labels with short series label sets.
- [#2787](https://github.com/thanos-io/thanos/pull/2787) Update Prometheus mod to pull in prometheus/prometheus#7414.
- [#2807](https://github.com/thanos-io/thanos/pull/2807) Store: Decreased memory allocations while querying block's index.
- [#2809](https://github.com/thanos-io/thanos/pull/2809) Query: `/api/v1/stores` now guarantees to return a string in the `lastError` field.

### Changed

- [#2658](https://github.com/thanos-io/thanos/pull/2658) [#2703](https://github.com/thanos-io/thanos/pull/2703) Upgrade to Prometheus [@3268eac2ddda](https://github.com/prometheus/prometheus/commit/3268eac2ddda) which is after v2.18.1.
  - TSDB now does memory-mapping of Head chunks and reduces memory usage.
- [#2667](https://github.com/thanos-io/thanos/pull/2667) Store: Removed support to the legacy `index.cache.json`. The hidden flag `--store.disable-index-header` was removed.
- [#2613](https://github.com/thanos-io/thanos/pull/2613) Store: Renamed the caching bucket config option `chunk_object_size_ttl` to `chunk_object_attrs_ttl`.
- [#2667](https://github.com/thanos-io/thanos/pull/2667) Compact: The deprecated flag `--index.generate-missing-cache-file` and the metric `thanos_compact_generated_index_total` were removed.
- [#2671](https://github.com/thanos-io/thanos/pull/2671) *breaking* Tools: Bucket replicate flag `--resolution` is now in Go duration format.
- [#2671](https://github.com/thanos-io/thanos/pull/2671) Tools: Bucket replicate now replicates by default all blocks.
- [#2739](https://github.com/thanos-io/thanos/pull/2739) Changed `bucket tool bucket verify` `--id-whitelist` flag to `--id`.
- [#2748](https://github.com/thanos-io/thanos/pull/2748) Upgrade Prometheus to [@66dfb951c4ca](https://github.com/prometheus/prometheus/commit/66dfb951c4ca2c1dd3f266172a48a925403b13a5) which is after v2.19.0.
  - PromQL now allow us to executed concurrent selects.

### Added

- [#2671](https://github.com/thanos-io/thanos/pull/2671) Tools: Bucket replicate now allows passing repeated `--compaction` and `--resolution` flags.
- [#2657](https://github.com/thanos-io/thanos/pull/2657) Querier: Add the ability to perform concurrent select request per query.
- [#2754](https://github.com/thanos-io/thanos/pull/2754) UI: Add stores page in the React UI.
- [#2752](https://github.com/thanos-io/thanos/pull/2752) Compact: Add flag `--block-viewer.global.sync-block-interval` to configure metadata sync interval for the bucket UI.

## [v0.13.0](https://github.com/thanos-io/thanos/releases/tag/v0.13.0) - 2020.06.22

### Fixed

- [#2548](https://github.com/thanos-io/thanos/pull/2548) Query: Fixed rare cases of double counter reset accounting when querying `rate` with deduplication enabled.
- [#2536](https://github.com/thanos-io/thanos/pull/2536) S3: Fixed AWS STS endpoint url to https for Web Identity providers on AWS EKS.
- [#2501](https://github.com/thanos-io/thanos/pull/2501) Query: Gracefully handle additional fields in `SeriesResponse` protobuf message that may be added in the future.
- [#2568](https://github.com/thanos-io/thanos/pull/2568) Query: Don't close the connection of strict, static nodes if establishing a connection had succeeded but Info() call failed.
- [#2615](https://github.com/thanos-io/thanos/pull/2615) Rule: Fix bugs where rules were out of sync.
- [#2614](https://github.com/thanos-io/thanos/pull/2614) Tracing: Disabled Elastic APM Go Agent default tracer on initialization to disable the default metric gatherer.
- [#2525](https://github.com/thanos-io/thanos/pull/2525) Query: Fixed logging for dns resolution error in the `Query` component.
- [#2484](https://github.com/thanos-io/thanos/pull/2484) Query/Ruler: Fixed issue #2483, when web.route-prefix is set, it is added twice in HTTP router prefix.
- [#2416](https://github.com/thanos-io/thanos/pull/2416) Bucket: Fixed issue #2416 bug in `inspect --sort-by` doesn't work correctly in all cases.
- [#2719](https://github.com/thanos-io/thanos/pull/2719) Query: `irate` and `resets` use now counter downsampling aggregations.
- [#2705](https://github.com/thanos-io/thanos/pull/2705) minio-go: Added support for `af-south-1` and `eu-south-1` regions.
- [#2753](https://github.com/thanos-io/thanos/issues/2753) Sidecar, Receive, Rule: Fixed possibility of out of order uploads in error cases. This could potentially cause Compactor to create overlapping blocks.

### Added

- [#2012](https://github.com/thanos-io/thanos/pull/2012) Receive: Added multi-tenancy support (based on header)
- [#2502](https://github.com/thanos-io/thanos/pull/2502) StoreAPI: Added `hints` field to `SeriesResponse`. Hints in an opaque data structure that can be used to carry additional information from the store and its content is implementation specific.
- [#2521](https://github.com/thanos-io/thanos/pull/2521) Sidecar: Added `thanos_sidecar_reloader_reloads_failed_total`, `thanos_sidecar_reloader_reloads_total`, `thanos_sidecar_reloader_watch_errors_total`, `thanos_sidecar_reloader_watch_events_total` and `thanos_sidecar_reloader_watches` metrics.
- [#2412](https://github.com/thanos-io/thanos/pull/2412) UI: Added React UI from Prometheus upstream. Currently only accessible from Query component as only `/graph` endpoint is migrated.
- [#2532](https://github.com/thanos-io/thanos/pull/2532) Store: Added hidden option `--store.caching-bucket.config=<yaml content>` (or `--store.caching-bucket.config-file=<file.yaml>`) for experimental caching bucket, that can cache chunks into shared memcached. This can speed up querying and reduce number of requests to object storage.
- [#2579](https://github.com/thanos-io/thanos/pull/2579) Store: Experimental caching bucket can now cache metadata as well. Config has changed from #2532.
- [#2526](https://github.com/thanos-io/thanos/pull/2526) Compact: In case there are no labels left after deduplication via `--deduplication.replica-label`, assign first `replica-label` with value `deduped`.
- [#2621](https://github.com/thanos-io/thanos/pull/2621) Receive: Added flag to configure forward request timeout. Receive write will complete request as soon as quorum of writes succeeds.

### Changed

- [#2194](https://github.com/thanos-io/thanos/pull/2194) Updated to golang v1.14.2.
- [#2505](https://github.com/thanos-io/thanos/pull/2505) Store: Removed obsolete `thanos_store_node_info` metric.
- [#2513](https://github.com/thanos-io/thanos/pull/2513) Tools: Moved `thanos bucket` commands to `thanos tools bucket`, also moved `thanos check rules` to `thanos tools rules-check`. `thanos tools rules-check` also takes rules by `--rules` repeated flag not argument anymore.
- [#2548](https://github.com/thanos-io/thanos/pull/2548/commits/53e69bd89b2b08c18df298eed7d90cb7179cc0ec) Store, Querier: remove duplicated chunks on StoreAPI.
- [#2596](https://github.com/thanos-io/thanos/pull/2596) Updated Prometheus dependency to [@cd73b3d33e064bbd846fc7a26dc8c313d46af382](https://github.com/prometheus/prometheus/commit/cd73b3d33e064bbd846fc7a26dc8c313d46af382) which falls in between v2.17.0 and v2.18.0.
  - Receive,Rule: TSDB now supports isolation of append and queries.
  - Receive,Rule: TSDB now holds less WAL files after Head Truncation.
- [#2450](https://github.com/thanos-io/thanos/pull/2450) Store: Added Regex-set optimization for `label=~"a|b|c"` matchers.
- [#2526](https://github.com/thanos-io/thanos/pull/2526) Compact: In case there are no labels left after deduplication via `--deduplication.replica-label`, assign first `replica-label` with value `deduped`.
- [#2603](https://github.com/thanos-io/thanos/pull/2603) Store/Querier: Significantly optimize cases where StoreAPIs or blocks returns exact overlapping chunks (e.g Store GW and sidecar or brute force Store Gateway HA).

## [v0.12.2](https://github.com/thanos-io/thanos/releases/tag/v0.12.2) - 2020.04.30

### Fixed

- [#2459](https://github.com/thanos-io/thanos/issues/2459) Compact: Fixed issue with old blocks being marked and deleted in a (slow) loop.
- [#2533](https://github.com/thanos-io/thanos/pull/2515) Rule: do not wrap reload endpoint with `/`. Makes `/-/reload` accessible again when no prefix has been specified.

## [v0.12.1](https://github.com/thanos-io/thanos/releases/tag/v0.12.1) - 2020.04.20

### Fixed

- [#2411](https://github.com/thanos-io/thanos/pull/2411) Query: fix a bug where queries might not time out sometimes due to issues with one or more StoreAPIs.
- [#2475](https://github.com/thanos-io/thanos/pull/2475) Store: remove incorrect optimizations for queries with `=~".*"` and `!=~".*"` matchers.
- [#2472](https://github.com/thanos-io/thanos/pull/2472) Compact: fix a bug where partial blocks were never deleted, causing spam of warnings.
- [#2474](https://github.com/thanos-io/thanos/pull/2474) Store: fix a panic caused by concurrent memory access during block filtering.

## [v0.12.0](https://github.com/thanos-io/thanos/releases/tag/v0.12.0) - 2020.04.15

### Fixed

- [#2288](https://github.com/thanos-io/thanos/pull/2288) Ruler: fixes issue #2281, a bug causing incorrect parsing of query address with path prefix.
- [#2238](https://github.com/thanos-io/thanos/pull/2238) Ruler: fixed issue #2204, where a bug in alert queue signaling filled up the queue and alerts were dropped.
- [#2231](https://github.com/thanos-io/thanos/pull/2231) Bucket Web: sort chunks by thanos.downsample.resolution for better grouping.
- [#2254](https://github.com/thanos-io/thanos/pull/2254) Bucket: fix issue where metrics were registered multiple times in bucket replicate.
- [#2271](https://github.com/thanos-io/thanos/pull/2271) Bucket Web: fixed issue #2260, where the bucket passes null when storage is empty.
- [#2339](https://github.com/thanos-io/thanos/pull/2339) Query: fix a bug where `--store.unhealthy-timeout` was never respected.
- [#2208](https://github.com/thanos-io/thanos/pull/2208) Query and Rule: fix handling of `web.route-prefix` to correctly handle `/` and prefixes that do not begin with a `/`.
- [#2311](https://github.com/thanos-io/thanos/pull/2311) Receive: ensure receive component serves TLS when TLS configuration is provided.
- [#2319](https://github.com/thanos-io/thanos/pull/2319) Query: fixed inconsistent naming of metrics.
- [#2390](https://github.com/thanos-io/thanos/pull/2390) Store: fixed bug that was causing all posting offsets to be used instead of only 1/32 as intended; added hidden flag to control this behavior.
- [#2393](https://github.com/thanos-io/thanos/pull/2393) Store: fixed bug causing certain not-existing label values queried to fail with "invalid-size" error from binary header.
- [#2382](https://github.com/thanos-io/thanos/pull/2382) Store: fixed bug causing partial writes of index-header.
- [#2383](https://github.com/thanos-io/thanos/pull/2383) Store: handle expected errors correctly, e.g. do not increment failure counters.

### Added

- [#2252](https://github.com/thanos-io/thanos/pull/2252) Query: add new `--store-strict` flag. More information available [here](docs/proposals-done/202001-thanos-query-health-handling.md).
- [#2265](https://github.com/thanos-io/thanos/pull/2265) Compact: add `--wait-interval` to specify compaction wait interval between consecutive compact runs when `--wait` is enabled.
- [#2250](https://github.com/thanos-io/thanos/pull/2250) Compact: enable vertical compaction for offline deduplication (experimental). Uses `--deduplication.replica-label` flag to specify the replica label on which to deduplicate (hidden). Please note that this uses a NAIVE algorithm for merging (no smart replica deduplication, just chaining samples together). This works well for deduplication of blocks with **precisely the same samples** like those produced by Receiver replication. We plan to add a smarter algorithm in the following weeks.
- [#1714](https://github.com/thanos-io/thanos/pull/1714) Compact: the compact component now exposes the bucket web UI when it is run as a long-lived process.
- [#2304](https://github.com/thanos-io/thanos/pull/2304) Store: added `max_item_size` configuration option to memcached-based index cache. This should be set to the max item size configured in memcached (`-I` flag) in order to not waste network round-trips to cache items larger than the limit configured in memcached.
- [#2297](https://github.com/thanos-io/thanos/pull/2297) Store: add `--experimental.enable-index-cache-postings-compression` flag to enable re-encoding and compressing postings before storing them into the cache. Compressed postings take about 10% of the original size.
- [#2357](https://github.com/thanos-io/thanos/pull/2357) Compact and Store: the compact and store components now serve the bucket UI on `:<http-port>/loaded`, which shows exactly the blocks that are currently seen by compactor and the store gateway. The compactor also serves a different bucket UI on `:<http-port>/global`, which shows the status of object storage without any filters.
- [#2172](https://github.com/thanos-io/thanos/pull/2172) Store: add support for sharding the store component based on the label hash.
- [#2113](https://github.com/thanos-io/thanos/pull/2113) Bucket: added `thanos bucket replicate` command to replicate blocks from one bucket to another.
- [#1922](https://github.com/thanos-io/thanos/pull/1922) Docs: create a new document to explain sharding in Thanos.
- [#2230](https://github.com/thanos-io/thanos/pull/2230) Store: optimize conversion of labels.

### Changed

- [#2136](https://github.com/thanos-io/thanos/pull/2136) *breaking* Store, Compact, Bucket: schedule block deletion by adding deletion-mark.json. This adds a consistent way for multiple readers and writers to access object storage. Since there are no consistency guarantees provided by some Object Storage providers, this PR adds a consistent lock-free way of dealing with Object Storage irrespective of the choice of object storage. In order to achieve this co-ordination, blocks are not deleted directly. Instead, blocks are marked for deletion by uploading the `deletion-mark.json` file for the block that was chosen to be deleted. This file contains Unix time of when the block was marked for deletion. If you want to keep existing behavior, you should add `--delete-delay=0s` as a flag.
- [#2090](https://github.com/thanos-io/thanos/issues/2090) *breaking* Downsample command: the `downsample` command has moved and is now a sub-command of the `thanos bucket` sub-command; it cannot be called via `thanos downsample` any more.
- [#2294](https://github.com/thanos-io/thanos/pull/2294) Store: optimizations for fetching postings. Queries using `=~".*"` matchers or negation matchers (`!=...` or `!~...`) benefit the most.
- [#2301](https://github.com/thanos-io/thanos/pull/2301) Ruler: exit with an error when initialization fails.
- [#2310](https://github.com/thanos-io/thanos/pull/2310) Query: report timespan 0 to 0 when discovering no stores.
- [#2330](https://github.com/thanos-io/thanos/pull/2330) Store: index-header is no longer experimental. It is enabled by default for store Gateway. You can disable it with new hidden flag: `--store.disable-index-header`. The `--experimental.enable-index-header` flag was removed.
- [#1848](https://github.com/thanos-io/thanos/pull/1848) Ruler: allow returning error messages when a reload is triggered via HTTP.
- [#2270](https://github.com/thanos-io/thanos/pull/2277) All: Thanos components will now print stack traces when they error out.

## [v0.11.0](https://github.com/thanos-io/thanos/releases/tag/v0.11.0) - 2020.03.02

### Fixed

- [#2033](https://github.com/thanos-io/thanos/pull/2033) Minio-go: Fixed Issue #1494 support Web Identity providers for IAM credentials for AWS EKS.
- [#1985](https://github.com/thanos-io/thanos/pull/1985) Store Gateway: Fixed case where series entry is larger than 64KB in index.
- [#2051](https://github.com/thanos-io/thanos/pull/2051) Ruler: Fixed issue where ruler does not expose shipper metrics.
- [#2101](https://github.com/thanos-io/thanos/pull/2101) Ruler: Fixed bug where thanos_alert_sender_errors_total was not registered.
- [#1789](https://github.com/thanos-io/thanos/pull/1789) Store Gateway: Improve timeouts.
- [#2139](https://github.com/thanos-io/thanos/pull/2139) Properly handle SIGHUP for reloading.
- [#2040](https://github.com/thanos-io/thanos/pull/2040) UI: Fix URL of alerts in Ruler
- [#2033](https://github.com/thanos-io/thanos/pull/1978) Ruler: Fix tracing in Thanos Ruler

### Added

- [#2003](https://github.com/thanos-io/thanos/pull/2003) Query: Support downsampling for /series.
- [#1952](https://github.com/thanos-io/thanos/pull/1952) Store Gateway: Implemented [binary index header](docs/proposals-done/201912-thanos-binary-index-header.md). This significantly reduces resource consumption (memory, CPU, net bandwidth) for startup and data loading processes as well as baseline memory. This means that adding more blocks into object storage, without querying them will use almost no resources. This, however, **still means that querying large amounts of data** will result in high spikes of memory and CPU use as before, due to simply fetching large amounts of metrics data. Since we fixed baseline, we are now focusing on query performance optimizations in separate initiatives. To enable experimental `index-header` mode run store with hidden `experimental.enable-index-header` flag.
- [#2009](https://github.com/thanos-io/thanos/pull/2009) Store Gateway: Minimum age of all blocks before they are being read. Set it to a safe value (e.g 30m) if your object storage is eventually consistent. GCS and S3 are (roughly) strongly consistent.
- [#1963](https://github.com/thanos-io/thanos/pull/1963) Mixin: Add Thanos Ruler alerts.
- [#1984](https://github.com/thanos-io/thanos/pull/1984) Query: Add cache-control header to not cache on error.
- [#1870](https://github.com/thanos-io/thanos/pull/1870) UI: Persist settings in query.
- [#1969](https://github.com/thanos-io/thanos/pull/1969) Sidecar: allow setting http connection pool size via flags.
- [#1967](https://github.com/thanos-io/thanos/issues/1967) Receive: Allow local TSDB compaction.
- [#1939](https://github.com/thanos-io/thanos/pull/1939) Ruler: Add TLS and authentication support for query endpoints with the `--query.config` and `--query.config-file` CLI flags. See [documentation](docs/components/rule.md#configuration) for further information.
- [#1982](https://github.com/thanos-io/thanos/pull/1982) Ruler: Add support for Alertmanager v2 API endpoints.
- [#2030](https://github.com/thanos-io/thanos/pull/2030) Query: Add `thanos_proxy_store_empty_stream_responses_total` metric for number of empty responses from stores.
- [#2049](https://github.com/thanos-io/thanos/pull/2049) Tracing: Support sampling on Elastic APM with new sample_rate setting.
- [#2008](https://github.com/thanos-io/thanos/pull/2008) Querier, Receiver, Sidecar, Store: Add gRPC [health check](https://github.com/grpc/grpc/blob/master/doc/health-checking.md) endpoints.
- [#2145](https://github.com/thanos-io/thanos/pull/2145) Tracing: track query sent to prometheus via remote read api.

### Changed

- [#1970](https://github.com/thanos-io/thanos/issues/1970) *breaking* Receive: Use gRPC for forwarding requests between peers. Note that existing values for the `--receive.local-endpoint` flag and the endpoints in the hashring configuration file must now specify the receive gRPC port and must be updated to be a simple `host:port` combination, e.g. `127.0.0.1:10901`, rather than a full HTTP URL, e.g. `http://127.0.0.1:10902/api/v1/receive`.
- [#1933](https://github.com/thanos-io/thanos/pull/1933) Add a flag `--tsdb.wal-compression` to configure whether to enable tsdb wal compression in ruler and receiver.
- [#2021](https://github.com/thanos-io/thanos/pull/2021) Rename metric `thanos_query_duplicated_store_address` to `thanos_query_duplicated_store_addresses_total` and `thanos_rule_duplicated_query_address` to `thanos_rule_duplicated_query_addresses_total`.
- [#2166](https://github.com/thanos-io/thanos/pull/2166) Bucket Web: improve the tooltip for the bucket UI; it was reconstructed and now exposes much more information about blocks.

## [v0.10.1](https://github.com/thanos-io/thanos/releases/tag/v0.10.1) - 2020.01.24

### Fixed

- [#2015](https://github.com/thanos-io/thanos/pull/2015) Sidecar: Querier /api/v1/series bug fixed when time range was ignored inside sidecar. The bug was noticeable for example when using Grafana template variables.
- [#2120](https://github.com/thanos-io/thanos/pull/2120) Bucket Web: Set state of status prober properly.

## [v0.10.0](https://github.com/thanos-io/thanos/releases/tag/v0.10.0) - 2020.01.13

### Fixed

- [#1919](https://github.com/thanos-io/thanos/issues/1919) Compactor: Fixed potential data loss when uploading older blocks, or upload taking long time while compactor is running.
- [#1937](https://github.com/thanos-io/thanos/pull/1937) Compactor: Improved synchronization of meta JSON files. Compactor now properly handles partial block uploads for all operation like retention apply, downsampling and compaction. Additionally:

  - Removed `thanos_compact_sync_meta_*` metrics. Use `thanos_blocks_meta_*` metrics instead.
  - Added `thanos_consistency_delay_seconds` and `thanos_compactor_aborted_partial_uploads_deletion_attempts_total` metrics.

- [#1936](https://github.com/thanos-io/thanos/pull/1936) Store: Improved synchronization of meta JSON files. Store now properly handles corrupted disk cache. Added meta.json sync metrics.
- [#1856](https://github.com/thanos-io/thanos/pull/1856) Receive: close DBReadOnly after flushing to fix a memory leak.
- [#1882](https://github.com/thanos-io/thanos/pull/1882) Receive: upload to object storage as 'receive' rather than 'sidecar'.
- [#1907](https://github.com/thanos-io/thanos/pull/1907) Store: Fixed the duration unit for the metric `thanos_bucket_store_series_gate_duration_seconds`.
- [#1931](https://github.com/thanos-io/thanos/pull/1931) Compact: Fixed the compactor successfully exiting when actually an error occurred while compacting a blocks group.
- [#1872](https://github.com/thanos-io/thanos/pull/1872) Ruler: `/api/v1/rules` now shows a properly formatted value
- [#1945](https://github.com/thanos-io/thanos/pull/1945) `master` container images are now built with Go 1.13
- [#1956](https://github.com/thanos-io/thanos/pull/1956) Ruler: now properly ignores duplicated query addresses
- [#1975](https://github.com/thanos-io/thanos/pull/1975) Store Gateway: fixed panic caused by memcached servers selector when there's 1 memcached node

### Added

- [#1852](https://github.com/thanos-io/thanos/pull/1852) Add support for `AWS_CONTAINER_CREDENTIALS_FULL_URI` by upgrading to minio-go v6.0.44
- [#1854](https://github.com/thanos-io/thanos/pull/1854) Update Rule UI to support alerts count displaying and filtering.
- [#1838](https://github.com/thanos-io/thanos/pull/1838) Ruler: Add TLS and authentication support for Alertmanager with the `--alertmanagers.config` and `--alertmanagers.config-file` CLI flags. See [documentation](docs/components/rule.md#configuration) for further information.
- [#1838](https://github.com/thanos-io/thanos/pull/1838) Ruler: Add a new `--alertmanagers.sd-dns-interval` CLI option to specify the interval between DNS resolutions of Alertmanager hosts.
- [#1881](https://github.com/thanos-io/thanos/pull/1881) Store Gateway: memcached support for index cache. See [documentation](docs/components/store.md#index-cache) for further information.
- [#1904](https://github.com/thanos-io/thanos/pull/1904) Add a skip-chunks option in Store Series API to improve the response time of `/api/v1/series` endpoint.
- [#1910](https://github.com/thanos-io/thanos/pull/1910) Query: `/api/v1/labels` now understands `POST` - useful for sending bigger requests

### Changed

- [#1947](https://github.com/thanos-io/thanos/pull/1947) Upgraded Prometheus dependencies to v2.15.2. This includes:

  - Compactor: Significant reduction of memory footprint for compaction and downsampling process.
  - Querier: Accepting spaces between time range and square bracket. e.g `[ 5m]`
  - Querier: Improved PromQL parser performance.

- [#1833](https://github.com/thanos-io/thanos/pull/1833) `--shipper.upload-compacted` flag has been promoted to non hidden, non experimental state. More info available [here](docs/quick-tutorial.md#uploading-old-metrics).
- [#1867](https://github.com/thanos-io/thanos/pull/1867) Ruler: now sets a `Thanos/$version` `User-Agent` in requests
- [#1887](https://github.com/thanos-io/thanos/pull/1887) Service discovery now deduplicates targets between different target groups

## [v0.9.0](https://github.com/thanos-io/thanos/releases/tag/v0.9.0) - 2019.12.03

### Added

- [#1678](https://github.com/thanos-io/thanos/pull/1678) Add Lightstep as a tracing provider.
- [#1687](https://github.com/thanos-io/thanos/pull/1687) Add a new `--grpc-grace-period` CLI option to components which serve gRPC to set how long to wait until gRPC Server shuts down.
- [#1660](https://github.com/thanos-io/thanos/pull/1660) Sidecar: Add a new `--prometheus.ready_timeout` CLI option to the sidecar to set how long to wait until Prometheus starts up.
- [#1573](https://github.com/thanos-io/thanos/pull/1573) `AliYun OSS` object storage, see [documents](docs/storage.md#aliyun-oss) for further information.
- [#1680](https://github.com/thanos-io/thanos/pull/1680) Add a new `--http-grace-period` CLI option to components which serve HTTP to set how long to wait until HTTP Server shuts down.
- [#1712](https://github.com/thanos-io/thanos/pull/1712) Bucket: Rename flag on bucket web component from `--listen` to `--http-address` to match other components.
- [#1733](https://github.com/thanos-io/thanos/pull/1733) Compactor: New metric `thanos_compactor_iterations_total` on Thanos Compactor which shows the number of successful iterations.
- [#1758](https://github.com/thanos-io/thanos/pull/1758) Bucket: `thanos bucket web` now supports `--web.external-prefix` for proxying on a subpath.
- [#1770](https://github.com/thanos-io/thanos/pull/1770) Bucket: Add `--web.prefix-header` flags to allow for bucket UI to be accessible behind a reverse proxy.
- [#1668](https://github.com/thanos-io/thanos/pull/1668) Receiver: Added TLS options for both server and client remote write.

### Fixed

- [#1656](https://github.com/thanos-io/thanos/pull/1656) Store Gateway: Store now starts metric and status probe HTTP server earlier in its start-up sequence. `/-/healthy` endpoint now starts to respond with success earlier. `/metrics` endpoint starts serving metrics earlier as well. Make sure to point your readiness probes to the `/-/ready` endpoint rather than `/metrics`.
- [#1669](https://github.com/thanos-io/thanos/pull/1669) Store Gateway: Fixed store sharding. Now it does not load excluded meta.jsons and load/fetch index-cache.json files.
- [#1670](https://github.com/thanos-io/thanos/pull/1670) Sidecar: Fixed un-ordered blocks upload. Sidecar now uploads the oldest blocks first.
- [#1568](https://github.com/thanos-io/thanos/pull/1709) Store Gateway: Store now retains the first raw value of a chunk during downsampling to avoid losing some counter resets that occur on an aggregation boundary.
- [#1751](https://github.com/thanos-io/thanos/pull/1751) Querier: Fixed labels for StoreUI
- [#1773](https://github.com/thanos-io/thanos/pull/1773) Ruler: Fixed the /api/v1/rules endpoint that returned 500 status code with `failed to assert type of rule ...` message.
- [#1770](https://github.com/thanos-io/thanos/pull/1770) Querier: Fixed `--web.external-prefix` 404s for static resources.
- [#1785](https://github.com/thanos-io/thanos/pull/1785) Ruler: The /api/v1/rules endpoints now returns the original rule filenames.
- [#1791](https://github.com/thanos-io/thanos/pull/1791) Ruler: Ruler now supports identical rule filenames in different directories.
- [#1562](https://github.com/thanos-io/thanos/pull/1562) Querier: Downsampling option now carries through URL.
- [#1675](https://github.com/thanos-io/thanos/pull/1675) Querier: Reduced resource usage while using certain queries like `offset`.
- [#1725](https://github.com/thanos-io/thanos/pull/1725) & [#1718](https://github.com/thanos-io/thanos/pull/1718) Store Gateway: Per request memory improvements.

### Changed

- [#1666](https://github.com/thanos-io/thanos/pull/1666) Compact: `thanos_compact_group_compactions_total` now counts block compactions, so operations that resulted in a compacted block. The old behaviour is now exposed by new metric: `thanos_compact_group_compaction_runs_started_total` and `thanos_compact_group_compaction_runs_completed_total` which counts compaction runs overall.
- [#1748](https://github.com/thanos-io/thanos/pull/1748) Updated all dependencies.
- [#1694](https://github.com/thanos-io/thanos/pull/1694) `prober_ready` and `prober_healthy` metrics are removed, for sake of `status`. Now `status` exposes same metric with a label, `check`. `check` can have "healty" or "ready" depending on status of the probe.
- [#1790](https://github.com/thanos-io/thanos/pull/1790) Ruler: Fixes subqueries support for ruler.
- [#1769](https://github.com/thanos-io/thanos/pull/1769) & [#1545](https://github.com/thanos-io/thanos/pull/1545) Adjusted most of the metrics histogram buckets.

## [v0.8.1](https://github.com/thanos-io/thanos/releases/tag/v0.8.1) - 2019.10.14

### Fixed

- [#1632](https://github.com/thanos-io/thanos/issues/1632) Removes the duplicated external labels detection on Thanos Querier; warning only; Made Store Gateway compatible with older Querier versions.
  - NOTE: `thanos_store_nodes_grpc_connections` metric is now per `external_labels` and `store_type`. It is a recommended metric for Querier storeAPIs. `thanos_store_node_info` is marked as obsolete and will be removed in next release.
  - NOTE2: Store Gateway is now advertising artificial: `"@thanos_compatibility_store_type=store"` label. This is to have the current Store Gateway compatible with Querier pre v0.8.0. This label can be disabled by hidden `debug.advertise-compatibility-label=false` flag on Store Gateway.

## [v0.8.0](https://github.com/thanos-io/thanos/releases/tag/v0.8.0) - 2019.10.10

Lot's of improvements this release! Noteworthy items:

- First Katacoda tutorial! 🐱
- Fixed Deletion order causing Compactor to produce not needed 👻 blocks with missing random files.
- Store GW memory improvements (more to come!).
- Querier allows multiple deduplication labels.
- Both Compactor and Store Gateway can be **sharded** within the same bucket using relabelling!
- Sidecar exposed data from Prometheus can be now limited to given `min-time` (e.g 3h only).
- Numerous Thanos Receive improvements.

Make sure you check out Prometheus 2.13.0 as well. New release drastically improves usage and resource consumption of both Prometheus and sidecar with Thanos: https://prometheus.io/blog/2019/10/10/remote-read-meets-streaming/

### Added

- [#1619](https://github.com/thanos-io/thanos/pull/1619) Thanos sidecar allows to limit min time range for data it exposes from Prometheus.
- [#1583](https://github.com/thanos-io/thanos/pull/1583) Thanos sharding:
  - Add relabel config (`--selector.relabel-config-file` and `selector.relabel-config`) into Thanos Store and Compact components. Selecting blocks to serve depends on the result of block labels relabeling.
  - For store gateway, advertise labels from "approved" blocks.
- [#1540](https://github.com/thanos-io/thanos/pull/1540) Thanos Downsample added `/-/ready` and `/-/healthy` endpoints.
- [#1538](https://github.com/thanos-io/thanos/pull/1538) Thanos Rule added `/-/ready` and `/-/healthy` endpoints.
- [#1537](https://github.com/thanos-io/thanos/pull/1537) Thanos Receive added `/-/ready` and `/-/healthy` endpoints.
- [#1460](https://github.com/thanos-io/thanos/pull/1460) Thanos Store Added `/-/ready` and `/-/healthy` endpoints.
- [#1534](https://github.com/thanos-io/thanos/pull/1534) Thanos Query Added `/-/ready` and `/-/healthy` endpoints.
- [#1533](https://github.com/thanos-io/thanos/pull/1533) Thanos inspect now supports the timeout flag.
- [#1496](https://github.com/thanos-io/thanos/pull/1496) Thanos Receive now supports setting block duration.
- [#1362](https://github.com/thanos-io/thanos/pull/1362) Optional `replicaLabels` param for `/query` and `/query_range` querier endpoints. When provided overwrite the `query.replica-label` cli flags.
- [#1482](https://github.com/thanos-io/thanos/pull/1482) Thanos now supports Elastic APM as tracing provider.
- [#1612](https://github.com/thanos-io/thanos/pull/1612) Thanos Rule added `resendDelay` flag.
- [#1480](https://github.com/thanos-io/thanos/pull/1480) Thanos Receive flushes storage on hashring change.
- [#1613](https://github.com/thanos-io/thanos/pull/1613) Thanos Receive now traces forwarded requests.

### Changed

- [#1362](https://github.com/thanos-io/thanos/pull/1362) `query.replica-label` configuration can be provided more than once for multiple deduplication labels like: `--query.replica-label=prometheus_replica --query.replica-label=service`.
- [#1581](https://github.com/thanos-io/thanos/pull/1581) Thanos Store now can use smaller buffer sizes for Bytes pool; reducing memory for some requests.
- [#1622](https://github.com/thanos-io/thanos/pull/1622) & [#1590](https://github.com/thanos-io/thanos/pull/1590) Upgraded to Go 1.13.1
- [#1498](https://github.com/thanos-io/thanos/pull/1498) Thanos Receive change flag `labels` to `label` to be consistent with other commands.

### Fixed

- [#1525](https://github.com/thanos-io/thanos/pull/1525) Thanos now deletes block's file in correct order allowing to detect partial blocks without problems.
- [#1505](https://github.com/thanos-io/thanos/pull/1505) Thanos Store now removes invalid local cache blocks.
- [#1587](https://github.com/thanos-io/thanos/pull/1587) Thanos Sidecar cleanups all cache dirs after each compaction run.
- [#1582](https://github.com/thanos-io/thanos/pull/1582) Thanos Rule correctly parses Alertmanager URL if there is more `+` in it.
- [#1544](https://github.com/thanos-io/thanos/pull/1544) Iterating over object store is resilient to the edge case for some providers.
- [#1469](https://github.com/thanos-io/thanos/pull/1469) Fixed Azure potential failures (EOF) when requesting more data then blob has.
- [#1512](https://github.com/thanos-io/thanos/pull/1512) Thanos Store fixed memory leak for chunk pool.
- [#1488](https://github.com/thanos-io/thanos/pull/1488) Thanos Rule now now correctly links to query URL from rules and alerts.

## [v0.7.0](https://github.com/thanos-io/thanos/releases/tag/v0.7.0) - 2019.09.02

Accepted into CNCF:

- Thanos moved to new repository https://github.com/thanos-io/thanos
- Docker images moved to https://quay.io/thanos/thanos and mirrored at https://hub.docker.com/r/thanosio/thanos
- Slack moved to https://slack.cncf.io `#thanos`/`#thanos-dev`/`#thanos-prs`

### Added

- [#1478](https://github.com/thanos-io/thanos/pull/1478) Thanos components now exposes gRPC server metrics as soon as server starts, to provide more reliable data for instrumentation.
- [#1378](https://github.com/thanos-io/thanos/pull/1378) Thanos Receive now exposes `thanos_receive_config_hash`, `thanos_receive_config_last_reload_successful` and `thanos_receive_config_last_reload_success_timestamp_seconds` metrics to track latest configuration change
- [#1268](https://github.com/thanos-io/thanos/pull/1268) Thanos Sidecar added support for newest Prometheus streaming remote read added [here](https://github.com/prometheus/prometheus/pull/5703). This massively improves memory required by single request for both Prometheus and sidecar. Single requests now should take constant amount of memory on sidecar, so resource consumption prediction is now straightforward. This will be used if you have Prometheus `2.13` or `2.12-master`.
- [#1358](https://github.com/thanos-io/thanos/pull/1358) Added `part_size` configuration option for HTTP multipart requests minimum part size for S3 storage type
- [#1363](https://github.com/thanos-io/thanos/pull/1363) Thanos Receive now exposes `thanos_receive_hashring_nodes` and `thanos_receive_hashring_tenants` metrics to monitor status of hash-rings
- [#1395](https://github.com/thanos-io/thanos/pull/1395) Thanos Sidecar added `/-/ready` and `/-/healthy` endpoints to Thanos sidecar.
- [#1297](https://github.com/thanos-io/thanos/pull/1297) Thanos Compact added `/-/ready` and `/-/healthy` endpoints to Thanos compact.
- [#1431](https://github.com/thanos-io/thanos/pull/1431) Thanos Query added hidden flag to allow the use of downsampled resolution data for instant queries.
- [#1408](https://github.com/thanos-io/thanos/pull/1408) Thanos Store Gateway can now allow the specifying of supported time ranges it will serve (time sharding). Flags: `min-time` & `max-time`

### Changed

- [#1414](https://github.com/thanos-io/thanos/pull/1413) Upgraded important dependencies: Prometheus to 2.12-rc.0. TSDB is now part of Prometheus.
- [#1380](https://github.com/thanos-io/thanos/pull/1380) Upgraded important dependencies: Prometheus to 2.11.1 and TSDB to 0.9.1. Some changes affecting Querier:
  - [ENHANCEMENT] Query performance improvement: Efficient iteration and search in HashForLabels and HashWithoutLabels. #5707
  - [ENHANCEMENT] Optimize queries using regexp for set lookups. tsdb#602
  - [BUGFIX] prometheus_tsdb_compactions_failed_total is now incremented on any compaction failure. tsdb#613
  - [BUGFIX] PromQL: Correctly display {**name**="a"}.
- [#1338](https://github.com/thanos-io/thanos/pull/1338) Thanos Query still warns on store API duplicate, but allows a single one from duplicated set. This is gracefully warn about the problematic logic and not disrupt immediately.
- [#1385](https://github.com/thanos-io/thanos/pull/1385) Thanos Compact exposes flag to disable downsampling `downsampling.disable`.

### Fixed

- [#1327](https://github.com/thanos-io/thanos/pull/1327) Thanos Query `/series` API end-point now properly returns an empty array just like Prometheus if there are no results
- [#1302](https://github.com/thanos-io/thanos/pull/1302) Thanos now efficiently reuses HTTP keep-alive connections
- [#1371](https://github.com/thanos-io/thanos/pull/1371) Thanos Receive fixed race condition in hashring
- [#1430](https://github.com/thanos-io/thanos/pull/1430) Thanos fixed value of GOMAXPROCS inside container.
- [#1410](https://github.com/thanos-io/thanos/pull/1410) Fix for CVE-2019-10215

### Deprecated

- [#1458](https://github.com/thanos-io/thanos/pull/1458) Thanos Query and Receive now use common instrumentation middleware. As as result, for sake of `http_requests_total` and `http_request_duration_seconds_bucket`; Thanos Query no longer exposes `thanos_query_api_instant_query_duration_seconds`, `thanos_query_api_range_query_duration_second` metrics and Thanos Receive no longer exposes `thanos_http_request_duration_seconds`, `thanos_http_requests_total`, `thanos_http_response_size_bytes`.
- [#1423](https://github.com/thanos-io/thanos/pull/1423) Thanos Bench deprecated.

## [v0.6.0](https://github.com/thanos-io/thanos/releases/tag/v0.6.0) - 2019.07.18

### Added

- [#1097](https://github.com/thanos-io/thanos/pull/1097) Added `thanos check rules` linter for Thanos rule rules files.

- [#1253](https://github.com/thanos-io/thanos/pull/1253) Add support for specifying a maximum amount of retries when using Azure Blob storage (default: no retries).

- [#1244](https://github.com/thanos-io/thanos/pull/1244) Thanos Compact now exposes new metrics `thanos_compact_downsample_total` and `thanos_compact_downsample_failures_total` which are useful to catch when errors happen

- [#1260](https://github.com/thanos-io/thanos/pull/1260) Thanos Query/Rule now exposes metrics `thanos_querier_store_apis_dns_provider_results` and `thanos_ruler_query_apis_dns_provider_results` which tell how many addresses were configured and how many were actually discovered respectively

- [#1248](https://github.com/thanos-io/thanos/pull/1248) Add a web UI to show the state of remote storage.

- [#1217](https://github.com/thanos-io/thanos/pull/1217) Thanos Receive gained basic hashring support

- [#1262](https://github.com/thanos-io/thanos/pull/1262) Thanos Receive got a new metric `thanos_http_requests_total` which shows how many requests were handled by it

- [#1243](https://github.com/thanos-io/thanos/pull/1243) Thanos Receive got an ability to forward time series data between nodes. Now you can pass the hashring configuration via `--receive.hashrings-file`; the refresh interval `--receive.hashrings-file-refresh-interval`; the name of the local node's name `--receive.local-endpoint`; and finally the header's name which is used to determine the tenant `--receive.tenant-header`.

- [#1147](https://github.com/thanos-io/thanos/pull/1147) Support for the Jaeger tracer has been added!

*breaking* New common flags were added for configuring tracing: `--tracing.config-file` and `--tracing.config`. You can either pass a file to Thanos with the tracing configuration or pass it in the command line itself. Old `--gcloudtrace.*` flags were removed :warning:

To migrate over the old `--gcloudtrace.*` configuration, your tracing configuration should look like this:

```yaml
---
type: STACKDRIVER
config:
  - service_name: 'foo'
    project_id: '123'
    sample_factor: 123
```

The other `type` you can use is `JAEGER` now. The `config` keys and values are Jaeger specific and you can find all of the information [here](https://github.com/jaegertracing/jaeger-client-go#environment-variables).

### Changed

- [#1284](https://github.com/thanos-io/thanos/pull/1284) Add support for multiple label-sets in Info gRPC service. This deprecates the single `Labels` slice of the `InfoResponse`, in a future release backward compatible handling for the single set of Labels will be removed. Upgrading to v0.6.0 or higher is advised. *breaking* If you run have duplicate queries in your Querier configuration with hierarchical federation of multiple Queries this PR makes Thanos Querier to detect this case and block all duplicates. Refer to 0.6.1 which at least allows for single replica to work.

- [#1314](https://github.com/thanos-io/thanos/pull/1314) Removes `http_request_duration_microseconds` (Summary) and adds `http_request_duration_seconds` (Histogram) from http server instrumentation used in Thanos APIs and UIs.

- [#1287](https://github.com/thanos-io/thanos/pull/1287) Sidecar now waits on Prometheus' external labels before starting the uploading process

- [#1261](https://github.com/thanos-io/thanos/pull/1261) Thanos Receive now exposes metrics `thanos_http_request_duration_seconds` and `thanos_http_response_size_bytes` properly of each handler

- [#1274](https://github.com/thanos-io/thanos/pull/1274) Iteration limit has been lifted from the LRU cache so there should be no more spam of error messages as they were harmless

- [#1321](https://github.com/thanos-io/thanos/pull/1321) Thanos Query now fails early on a query which only uses external labels - this improves clarity in certain situations

### Fixed

- [#1227](https://github.com/thanos-io/thanos/pull/1227) Some context handling issues were fixed in Thanos Compact; some unnecessary memory allocations were removed in the hot path of Thanos Store.

- [#1183](https://github.com/thanos-io/thanos/pull/1183) Compactor now correctly propagates retriable/haltable errors which means that it will not unnecessarily restart if such an error occurs

- [#1231](https://github.com/thanos-io/thanos/pull/1231) Receive now correctly handles SIGINT and closes without deadlocking

- [#1278](https://github.com/thanos-io/thanos/pull/1278) Fixed inflated values problem with `sum()` on Thanos Query

- [#1280](https://github.com/thanos-io/thanos/pull/1280) Fixed a problem with concurrent writes to a `map` in Thanos Query while rendering the UI

- [#1311](https://github.com/thanos-io/thanos/pull/1311) Fixed occasional panics in Compact and Store when using Azure Blob cloud storage caused by lack of error checking in client library.

- [#1322](https://github.com/thanos-io/thanos/pull/1322) Removed duplicated closing of the gRPC listener - this gets rid of harmless messages like `store gRPC listener: close tcp 0.0.0.0:10901: use of closed network connection` when those programs are being closed

### Deprecated

- [#1216](https://github.com/thanos-io/thanos/pull/1216) the old "Command-line flags" has been removed from Thanos Query UI since it was not populated and because we are striving for consistency

## [v0.5.0](https://github.com/thanos-io/thanos/releases/tag/v0.5.0) - 2019.06.05

TL;DR: Store LRU cache is no longer leaking, Upgraded Thanos UI to Prometheus 2.9, Fixed auto-downsampling, Moved to Go 1.12.5 and more.

This version moved tarballs to Golang 1.12.5 from 1.11 as well, so same warning applies if you use `container_memory_usage_bytes` from cadvisor. Use `container_memory_working_set_bytes` instead.

*breaking* As announced couple of times this release also removes gossip with all configuration flags (`--cluster.*`).

### Fixed

- [#1142](https://github.com/thanos-io/thanos/pull/1142) fixed major leak on store LRU cache for index items (postings and series).
- [#1163](https://github.com/thanos-io/thanos/pull/1163) sidecar is no longer blocking for custom Prometheus versions/builds. It only checks if flags return non 404, then it performs optional checks.
- [#1146](https://github.com/thanos-io/thanos/pull/1146) store/bucket: make getFor() work with interleaved resolutions.
- [#1157](https://github.com/thanos-io/thanos/pull/1157) querier correctly handles duplicated stores when some store changes external labels in place.

### Added

- [#1094](https://github.com/thanos-io/thanos/pull/1094) Allow configuring the response header timeout for the S3 client.

### Changed

- [#1118](https://github.com/thanos-io/thanos/pull/1118) *breaking* swift: Added support for cross-domain authentication by introducing `userDomainID`, `userDomainName`, `projectDomainID`, `projectDomainName`. The outdated terms `tenantID`, `tenantName` are deprecated and have been replaced by `projectID`, `projectName`.

- [#1066](https://github.com/thanos-io/thanos/pull/1066) Upgrade Thanos ui to Prometheus v2.9.1.

  Changes from the upstream:

  - query:
    - [ENHANCEMENT] Update moment.js and moment-timezone.js [PR #4679](https://github.com/prometheus/prometheus/pull/4679)
    - [ENHANCEMENT] Support to query elements by a specific time [PR #4764](https://github.com/prometheus/prometheus/pull/4764)
    - [ENHANCEMENT] Update to Bootstrap 4.1.3 [PR #5192](https://github.com/prometheus/prometheus/pull/5192)
    - [BUGFIX] Limit number of merics in prometheus UI [PR #5139](https://github.com/prometheus/prometheus/pull/5139)
    - [BUGFIX] Web interface Quality of Life improvements [PR #5201](https://github.com/prometheus/prometheus/pull/5201)
  - rule:
    - [ENHANCEMENT] Improve rule views by wrapping lines [PR #4702](https://github.com/prometheus/prometheus/pull/4702)
    - [ENHANCEMENT] Show rule evaluation errors on rules page [PR #4457](https://github.com/prometheus/prometheus/pull/4457)

- [#1156](https://github.com/thanos-io/thanos/pull/1156) Moved CI and docker multistage to Golang 1.12.5 for latest mem alloc improvements.
- [#1103](https://github.com/thanos-io/thanos/pull/1103) Updated go-cos deps. (COS bucket client).
- [#1149](https://github.com/thanos-io/thanos/pull/1149) Updated google Golang API deps (GCS bucket client).
- [#1190](https://github.com/thanos-io/thanos/pull/1190) Updated minio deps (S3 bucket client). This fixes minio retries.

- [#1133](https://github.com/thanos-io/thanos/pull/1133) Use prometheus v2.9.2, common v0.4.0 & tsdb v0.8.0.

  Changes from the upstreams:

  - store gateway:
    - [ENHANCEMENT] Fast path for EmptyPostings cases in Merge, Intersect and Without.
  - store gateway & compactor:
    - [BUGFIX] Fix fd and vm_area leak on error path in chunks.NewDirReader.
    - [BUGFIX] Fix fd and vm_area leak on error path in index.NewFileReader.
  - query:
    - [BUGFIX] Make sure subquery range is taken into account for selection #5467
    - [ENHANCEMENT] Check for cancellation on every step of a range evaluation. #5131
    - [BUGFIX] Exponentation operator to drop metric name in result of operation. #5329
    - [BUGFIX] Fix output sample values for scalar-to-vector comparison operations. #5454
  - rule:
    - [BUGFIX] Reload rules: copy state on both name and labels. #5368

## Deprecated

- [#1008](https://github.com/thanos-io/thanos/pull/1008) *breaking* Removed Gossip implementation. All `--cluster.*` flags removed and Thanos will error out if any is provided.

## [v0.4.0](https://github.com/thanos-io/thanos/releases/tag/v0.4.0) - 2019.05.3

:warning: **IMPORTANT** :warning: This is the last release that supports gossip. From Thanos v0.5.0, gossip will be completely removed.

This release also disables gossip mode by default for all components. See [this](docs/proposals-done/201809-gossip-removal.md) for more details.

:warning: This release moves Thanos docker images (NOT artifacts by accident) to Golang 1.12. This release includes change in GC's memory release which gives following effect:

> On Linux, the runtime now uses MADV_FREE to release unused memory. This is more efficient but may result in higher reported RSS. The kernel will reclaim the unused data when it is needed. To revert to the Go 1.11 behavior (MADV_DONTNEED), set the environment variable GODEBUG=madvdontneed=1.

If you want to see exact memory allocation of Thanos process:

- Use `go_memstats_heap_alloc_bytes` metric exposed by Golang or `container_memory_working_set_bytes` exposed by cadvisor.
- Add `GODEBUG=madvdontneed=1` before running Thanos binary to revert to memory releasing to pre 1.12 logic.

Using cadvisor `container_memory_usage_bytes` metric could be misleading e.g: https://github.com/google/cadvisor/issues/2242

### Added

- [thanos.io](https://thanos.io) website & automation :tada:
- [#1053](https://github.com/thanos-io/thanos/pull/1053) compactor: Compactor & store gateway now handles incomplete uploads gracefully. Added hard limit on how long block upload can take (30m).
- [#811](https://github.com/thanos-io/thanos/pull/811) Remote write receiver component :heart: :heart: thanks to RedHat (@brancz) contribution.
- [#910](https://github.com/thanos-io/thanos/pull/910) Query's stores UI page is now sorted by type and old DNS or File SD stores are removed after 5 minutes (configurable via the new `--store.unhealthy-timeout=5m` flag).
- [#905](https://github.com/thanos-io/thanos/pull/905) Thanos support for Query API: /api/v1/labels. Notice that the API was added in Prometheus v2.6.
- [#798](https://github.com/thanos-io/thanos/pull/798) Ability to limit the maximum number of concurrent request to Series() calls in Thanos Store and the maximum amount of samples we handle.
- [#1060](https://github.com/thanos-io/thanos/pull/1060) Allow specifying region attribute in S3 storage configuration

:warning: **WARNING** :warning: #798 adds a new default limit to Thanos Store: `--store.grpc.series-max-concurrency`. Most likely you will want to make it the same as `--query.max-concurrent` on Thanos Query.

New options:

New Store flags:

```
* `--store.grpc.series-sample-limit` limits the amount of samples that might be retrieved on a single Series() call. By default it is 0. Consider enabling it by setting it to more than 0 if you are running on limited resources.
* `--store.grpc.series-max-concurrency` limits the number of concurrent Series() calls in Thanos Store. By default it is 20. Considering making it lower or bigger depending on the scale of your deployment.
```

New Store metrics:

```
* `thanos_bucket_store_queries_dropped_total` shows how many queries were dropped due to the samples limit;
* `thanos_bucket_store_queries_concurrent_max` is a constant metric which shows how many Series() calls can concurrently be executed by Thanos Store;
* `thanos_bucket_store_queries_in_flight` shows how many queries are currently "in flight" i.e. they are being executed;
* `thanos_bucket_store_gate_duration_seconds` shows how many seconds it took for queries to pass through the gate in both cases - when that fails and when it does not.
```

New Store tracing span: \* `store_query_gate_ismyturn` shows how long it took for a query to pass (or not) through the gate.

- [#1016](https://github.com/thanos-io/thanos/pull/1016) Added option for another DNS resolver (miekg/dns client). Note that this is required to have SRV resolution working on [Golang 1.11+ with KubeDNS below v1.14](https://github.com/golang/go/issues/27546)

  New Querier and Ruler flag: `-- store.sd-dns-resolver` which allows to specify resolver to use. Either `golang` or `miekgdns`

- [#986](https://github.com/thanos-io/thanos/pull/986) Allow to save some startup & sync time in store gateway as it is no longer needed to compute index-cache from block index on its own for larger blocks. The store Gateway still can do it, but it first checks bucket if there is index-cached uploaded already. In the same time, compactor precomputes the index cache file on every compaction.

  New Compactor flag: `--index.generate-missing-cache-file` was added to allow quicker addition of index cache files. If enabled it precomputes missing files on compactor startup. Note that it will take time and it's only one-off step per bucket.

- [#887](https://github.com/thanos-io/thanos/pull/887) Compact: Added new `--block-sync-concurrency` flag, which allows you to configure number of goroutines to use when syncing block metadata from object storage.
- [#928](https://github.com/thanos-io/thanos/pull/928) Query: Added `--store.response-timeout` flag. If a Store doesn't send any data in this specified duration then a Store will be ignored and partial data will be returned if it's enabled. 0 disables timeout.
- [#893](https://github.com/thanos-io/thanos/pull/893) S3 storage backend has graduated to `stable` maturity level.
- [#936](https://github.com/thanos-io/thanos/pull/936) Azure storage backend has graduated to `stable` maturity level.
- [#937](https://github.com/thanos-io/thanos/pull/937) S3: added trace functionality. You can add `trace.enable: true` to enable the minio client's verbose logging.
- [#953](https://github.com/thanos-io/thanos/pull/953) Compact: now has a hidden flag `--debug.accept-malformed-index`. Compaction index verification will ignore out of order label names.
- [#963](https://github.com/thanos-io/thanos/pull/963) GCS: added possibility to inline ServiceAccount into GCS config.
- [#1010](https://github.com/thanos-io/thanos/pull/1010) Compact: added new flag `--compact.concurrency`. Number of goroutines to use when compacting groups.
- [#1028](https://github.com/thanos-io/thanos/pull/1028) Query: added `--query.default-evaluation-interval`, which sets default evaluation interval for sub queries.
- [#980](https://github.com/thanos-io/thanos/pull/980) Ability to override Azure storage endpoint for other regions (China)
- [#1021](https://github.com/thanos-io/thanos/pull/1021) Query API `series` now supports POST method.
- [#939](https://github.com/thanos-io/thanos/pull/939) Query API `query_range` now supports POST method.

### Changed

- [#970](https://github.com/thanos-io/thanos/pull/970) Deprecated `partial_response_disabled` proto field. Added `partial_response_strategy` instead. Both in gRPC and Query API. No `PartialResponseStrategy` field for `RuleGroups` by default means `abort` strategy (old PartialResponse disabled) as this is recommended option for Rules and alerts.

  Metrics:

  - Added `thanos_rule_evaluation_with_warnings_total` to Ruler.
  - DNS `thanos_ruler_query_apis*` are now `thanos_ruler_query_apis_*` for consistency.
  - DNS `thanos_querier_store_apis*` are now `thanos_querier_store_apis__*` for consistency.
  - Query Gate `thanos_bucket_store_series*` are now `thanos_bucket_store_series_*` for consistency.
  - Most of thanos ruler metris related to rule manager has `strategy` label.

  Ruler tracing spans:

  - `/rule_instant_query HTTP[client]` is now `/rule_instant_query_part_resp_abort HTTP[client]"` if request is for abort strategy.

- [#1009](https://github.com/thanos-io/thanos/pull/1009): Upgraded Prometheus (~v2.7.0-rc.0 to v2.8.1) and TSDB (`v0.4.0` to `v0.6.1`) deps.

  Changes that affects Thanos:

  - query:
    - [ENHANCEMENT] In histogram_quantile merge buckets with equivalent le values. #5158.
    - [ENHANCEMENT] Show list of offending labels in the error message in many-to-many scenarios. #5189
    - [BUGFIX] Fix panic when aggregator param is not a literal. #5290
  - ruler:
    - [ENHANCEMENT] Reduce time that Alertmanagers are in flux when reloaded. #5126
    - [BUGFIX] prometheus_rule_group_last_evaluation_timestamp_seconds is now a unix timestamp. #5186
    - [BUGFIX] prometheus_rule_group_last_duration_seconds now reports seconds instead of nanoseconds. Fixes our [issue #1027](https://github.com/thanos-io/thanos/issues/1027)
    - [BUGFIX] Fix sorting of rule groups. #5260
  - store: [ENHANCEMENT] Fast path for EmptyPostings cases in Merge, Intersect and Without.
  - tooling: [FEATURE] New dump command to tsdb tool to dump all samples.
  - compactor:
    - [ENHANCEMENT] When closing the db any running compaction will be cancelled so it doesn't block.
    - [CHANGE] *breaking* Renamed flag `--sync-delay` to `--consistency-delay` [#1053](https://github.com/thanos-io/thanos/pull/1053)

  For ruler essentially whole TSDB CHANGELOG applies between v0.4.0-v0.6.1: https://github.com/prometheus/tsdb/blob/master/CHANGELOG.md

  Note that this was added on TSDB and Prometheus: [FEATURE] Time-ovelapping blocks are now allowed. #370 Whoever due to nature of Thanos compaction (distributed systems), for safety reason this is disabled for Thanos compactor for now.

- [#868](https://github.com/thanos-io/thanos/pull/868) Go has been updated to 1.12.
- [#1055](https://github.com/thanos-io/thanos/pull/1055) Gossip flags are now disabled by default and deprecated.
- [#964](https://github.com/thanos-io/thanos/pull/964) repair: Repair process now sorts the series and labels within block.
- [#1073](https://github.com/thanos-io/thanos/pull/1073) Store: index cache for requests. It now calculates the size properly (includes slice header), has anti-deadlock safeguard and reports more metrics.

### Fixed

- [#921](https://github.com/thanos-io/thanos/pull/921) `thanos_objstore_bucket_last_successful_upload_time` now does not appear when no blocks have been uploaded so far.
- [#966](https://github.com/thanos-io/thanos/pull/966) Bucket: verify no longer warns about overlapping blocks, that overlap `0s`
- [#848](https://github.com/thanos-io/thanos/pull/848) Compact: now correctly works with time series with duplicate labels.
- [#894](https://github.com/thanos-io/thanos/pull/894) Thanos Rule: UI now correctly shows evaluation time.
- [#865](https://github.com/thanos-io/thanos/pull/865) Query: now properly parses DNS SRV Service Discovery.
- [#889](https://github.com/thanos-io/thanos/pull/889) Store: added safeguard against merging posting groups segfault
- [#941](https://github.com/thanos-io/thanos/pull/941) Sidecar: added better handling of intermediate restarts.
- [#933](https://github.com/thanos-io/thanos/pull/933) Query: Fixed 30 seconds lag of adding new store to query.
- [#962](https://github.com/thanos-io/thanos/pull/962) Sidecar: Make config reloader file writes atomic.
- [#982](https://github.com/thanos-io/thanos/pull/982) Query: now advertises Min & Max Time accordingly to the nodes.
- [#1041](https://github.com/thanos-io/thanos/issues/1038) Ruler is now able to return long time range queries.
- [#904](https://github.com/thanos-io/thanos/pull/904) Compact: Skip compaction for blocks with no samples.
- [#1070](https://github.com/thanos-io/thanos/pull/1070) Downsampling works back again. Deferred closer errors are now properly captured.

## [v0.3.2](https://github.com/thanos-io/thanos/releases/tag/v0.3.2) - 2019.03.04

### Added

- [#851](https://github.com/thanos-io/thanos/pull/851) New read API endpoint for api/v1/rules and api/v1/alerts.
- [#873](https://github.com/thanos-io/thanos/pull/873) Store: fix set index cache LRU

:warning: **WARNING** :warning: #873 fix fixes actual handling of `index-cache-size`. Handling of limit for this cache was broken so it was unbounded all the time. From this release actual value matters and is extremely low by default. To "revert" the old behaviour (no boundary), use a large enough value.

### Fixed

- [#833](https://github.com/thanos-io/thanos/issues/833) Store Gateway matcher regression for intersecting with empty posting.
- [#867](https://github.com/thanos-io/thanos/pull/867) Fixed race condition in sidecare between reloader and shipper.

## [v0.3.1](https://github.com/thanos-io/thanos/releases/tag/v0.3.1) - 2019.02.18

### Fixed

- [#829](https://github.com/thanos-io/thanos/issues/829) Store Gateway crashing due to `slice bounds out of range`.
- [#834](https://github.com/thanos-io/thanos/issues/834) Store Gateway matcher regression for `<>` `!=`.

## [v0.3.0](https://github.com/thanos-io/thanos/releases/tag/v0.3.0) - 2019.02.08

### Added

- Support for gzip compressed configuration files before envvar substitution for reloader package.
- `bucket inspect` command for better insights on blocks in object storage.
- Support for [Tencent COS](docs/storage.md#tencent-cos) object storage.
- Partial Response disable option for StoreAPI and QueryAPI.
- Partial Response disable button on Thanos UI
- We have initial docs for goDoc documentation!
- Flags for Querier and Ruler UIs: `--web.route-prefix`, `--web.external-prefix`, `--web.prefix-header`. Details [here](docs/components/query.md#expose-ui-on-a-sub-path)

### Fixed

- [#649](https://github.com/thanos-io/thanos/issues/649) - Fixed store label values api to add also external label values.
- [#396](https://github.com/thanos-io/thanos/issues/396) - Fixed sidecar logic for proxying series that has more than 2^16 samples from Prometheus.
- [#732](https://github.com/thanos-io/thanos/pull/732) - Fixed S3 authentication sequence. You can see new sequence enumerated [here](https://github.com/thanos-io/thanos/blob/master/docs/storage.md#aws-s3-configuration)
- [#745](https://github.com/thanos-io/thanos/pull/745) - Fixed race conditions and edge cases for Thanos Querier fanout logic.
- [#651](https://github.com/thanos-io/thanos/issues/651) - Fixed index cache when asked buffer size is bigger than cache max size.

### Changed

- [#529](https://github.com/thanos-io/thanos/pull/529) Massive improvement for compactor. Downsampling memory consumption was reduce to only store labels and single chunks per each series.
- Qurerier UI: Store page now shows the store APIs per component type.
- Prometheus and TSDB deps are now up to date with ~2.7.0 Prometheus version. Lot's of things has changed. See details [here #704](https://github.com/thanos-io/thanos/pull/704) Known changes that affects us:
  - prometheus/prometheus/discovery/file
    - [ENHANCEMENT] Discovery: Improve performance of previously slow updates of changes of targets. #4526
    - [BUGFIX] Wait for service discovery to stop before exiting #4508 ??
  - prometheus/prometheus/promql:
    - **[ENHANCEMENT] Subqueries support. #4831**
    - [BUGFIX] PromQL: Fix a goroutine leak in the lexer/parser. #4858
    - [BUGFIX] Change max/min over_time to handle NaNs properly. #438
    - [BUGFIX] Check label name for `count_values` PromQL function. #4585
    - [BUGFIX] Ensure that vectors and matrices do not contain identical label-sets. #4589
    - [ENHANCEMENT] Optimize PromQL aggregations #4248
    - [BUGFIX] Only add LookbackDelta to vector selectors #4399
    - [BUGFIX] Reduce floating point errors in stddev and related functions #4533
  - prometheus/prometheus/rules:
    - New metrics exposed! (prometheus evaluation!)
    - [ENHANCEMENT] Rules: Error out at load time for invalid templates, rather than at evaluation time. #4537
  - prometheus/tsdb/index: Index reader optimizations.
- Thanos store gateway flag for sync concurrency (`block-sync-concurrency` with `20` default, so no change by default)
- S3 provider:
  - Added `put_user_metadata` option to config.
  - Added `insecure_skip_verify` option to config.

### Deprecated

- Tests against Prometheus below v2.2.1. This does not mean *lack* of support for those. Only that we don't tests the compatibility anymore. See [#758](https://github.com/thanos-io/thanos/issues/758) for details.

## [v0.2.1](https://github.com/thanos-io/thanos/releases/tag/v0.2.1) - 2018.12.27

### Added

- Relabel drop for Thanos Ruler to enable replica label drop and alert deduplication on AM side.
- Query: Stores UI page available at `/stores`.

![](docs/img/query_ui_stores.png)

### Fixed

- Thanos Rule Alertmanager DNS SD bug.
- DNS SD bug when having SRV results with different ports.
- Move handling of HA alertmanagers to be the same as Prometheus.
- Azure iteration implementation flaw.

## [v0.2.0](https://github.com/thanos-io/thanos/releases/tag/v0.2.0) - 2018.12.10

Next Thanos release adding support to new discovery method, gRPC mTLS and two new object store providers (Swift and Azure).

Note lots of necessary breaking changes in flags that relates to bucket configuration.

### Deprecated

- *breaking*: Removed all bucket specific flags as we moved to config files:
  - --gcs-bucket=\<bucket\>
  - --s3.bucket=\<bucket\>
  - --s3.endpoint=\<api-url\>
  - --s3.access-key=\<key\>
  - --s3.insecure
  - --s3.signature-version2
  - --s3.encrypt-sse
  - --gcs-backup-bucket=\<bucket\>
  - --s3-backup-bucket=\<bucket\>
- *breaking*: Removed support of those environment variables for bucket:
  - S3_BUCKET
  - S3_ENDPOINT
  - S3_ACCESS_KEY
  - S3_INSECURE
  - S3_SIGNATURE_VERSION2
- *breaking*: Removed provider specific bucket metrics e.g `thanos_objstore_gcs_bucket_operations_total` in favor of of generic bucket operation metrics.

### Changed

- *breaking*: Added `thanos_` prefix to memberlist (gossip) metrics. Make sure to update your dashboards and rules.
- S3 provider:
  - Set `"X-Amz-Acl": "bucket-owner-full-control"` metadata for s3 upload operation.

### Added

- Support for heterogeneous secure gRPC on StoreAPI.
- Handling of scalar result in rule node evaluating rules.
- Flag `--objstore.config-file` to reference to the bucket configuration file in yaml format. Detailed information can be found in document [storage](docs/storage.md).
- File service discovery for StoreAPIs:
- In `thanos rule`, static configuration of query nodes via `--query`
- In `thanos rule`, file based discovery of query nodes using `--query.file-sd-config.files`
- In `thanos query`, file based discovery of store nodes using `--store.file-sd-config.files`
- `/-/healthy` endpoint to Querier.
- DNS service discovery to static and file based configurations using the `dns+` and `dnssrv+` prefixes for the respective lookup. Details [here](docs/service-discovery.md)
- `--cluster.disable` flag to disable gossip functionality completely.
- Hidden flag to configure max compaction level.
- Azure Storage.
- OpenStack Swift support.
- Thanos Ruler `thanos_rule_loaded_rules` metric.
- Option for JSON logger format.

### Fixed

- Issue whereby the Proxy Store could end up in a deadlock if there were more than 9 stores being queried and all returned an error.
- Ruler tracing causing panics.
- GatherIndexStats panics on duplicated chunks check.
- Clean up of old compact blocks on compact restart.
- Sidecar too frequent Prometheus reload.
- `thanos_compactor_retries_total` metric not being registered.

## [v0.1.0](https://github.com/thanos-io/thanos/releases/tag/v0.1.0) - 2018.09.14

Initial version to have a stable reference before [gossip protocol removal](docs/proposals-done/201809-gossip-removal.md).

### Added

- Gossip layer for all components.
- StoreAPI gRPC proto.
- TSDB block upload logic for Sidecar.
- StoreAPI logic for Sidecar.
- Config and rule reloader logic for Sidecar.
- On-the fly result merge and deduplication logic for Querier.
- Custom Thanos UI (based mainly on Prometheus UI) for Querier.
- Optimized object storage fetch logic for Store.
- Index cache and chunk pool for Store for better memory usage.
- Stable support for Google Cloud Storage object storage.
- StoreAPI logic for Querier to support Thanos federation (experimental).
- Support for S3 minio-based AWS object storage (experimental).
- Compaction logic of blocks from multiple sources for Compactor.
- Optional Compaction fixed retention.
- Optional downsampling logic for Compactor (experimental).
- Rule (including alerts) evaluation logic for Ruler.
- Rule UI with hot rules reload.
- StoreAPI logic for Ruler.
- Basic metric orchestration for all components.
- Verify commands with potential fixes (experimental).
- Compact / Downsample offline commands.
- Bucket commands.
- Downsampling support for UI.
- Grafana dashboards for Thanos components.<|MERGE_RESOLUTION|>--- conflicted
+++ resolved
@@ -9,6 +9,10 @@
 We use *breaking :warning:* to mark changes that are not backward compatible (relates only to v0.y.z releases.)
 
 ## Unreleased
+
+### Changed
+
+- [#4290](https://github.com/thanos-io/thanos/pull/4290) proxy: coalesce multiple requests for the same data; greatly improves performance when opening a dashboard without query-frontend where there are a lot of different panels (queries) asking for the same data
 
 ## v0.23.0 - In Progress
 
@@ -35,12 +39,8 @@
 
 ### Changed
 
-<<<<<<< HEAD
-- [#4290](https://github.com/thanos-io/thanos/pull/4290) proxy: coalesce multiple requests for the same data; greatly improves performance when opening a dashboard without query-frontend where there are a lot of different panels (queries) asking for the same data
-=======
 - [#4519](https://github.com/thanos-io/thanos/pull/4519) Query: switch to miekgdns DNS resolver as the default one.
 - [#4586](https://github.com/thanos-io/thanos/pull/4586) Update Prometheus/Cortex dependencies and implement LabelNames() pushdown as a result; provides massive speed-up for the labels API in Thanos Query.
->>>>>>> 68adb0bf
 
 ## [v0.22.0](https://github.com/thanos-io/thanos/tree/release-0.22) - 2021.07.22
 
