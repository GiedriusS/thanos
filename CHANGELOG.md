
# Changelog

All notable changes to this project will be documented in this file.

The format is based on [Keep a Changelog](http://keepachangelog.com/en/1.0.0/)
and this project adheres to [Semantic Versioning](http://semver.org/spec/v2.0.0.html).

NOTE: As semantic versioning states all 0.y.z releases can contain breaking changes in API (flags, grpc API, any backward compatibility)

We use _breaking :warning:_ to mark changes that are not backward compatible (relates only to v0.y.z releases.)

## Unreleased

<<<<<<< HEAD
### Added

- [#3700](https://github.com/thanos-io/thanos/pull/3700) ui: make old bucket viewer UI work with vanilla Prometheus blocks
=======
### Changed

- [#3705](https://github.com/thanos-io/thanos/pull/3705) Store: Fix race condition leading to failing queries or possibly incorrect query results.
>>>>>>> f85e4003

## [v0.18.0](https://github.com/thanos-io/thanos/releases) - Release in progress

### Added

- [#3469](https://github.com/thanos-io/thanos/pull/3469) StoreAPI: Added `hints` field to `LabelNamesRequest` and `LabelValuesRequest`. Hints in an opaque data structure that can be used to carry additional information from the store and its content is implementation specific.
- [#3421](https://github.com/thanos-io/thanos/pull/3421) Tools: Added `thanos tools bucket rewrite` command allowing to delete series from given block.
- [#3509](https://github.com/thanos-io/thanos/pull/3509) Store: Added touch series limit
- [#3388](https://github.com/thanos-io/thanos/pull/3378) Tools: Bucket replicator now can specify block IDs to copy.
- [#3121](https://github.com/thanos-io/thanos/pull/3121) Receive: Added `--receive.hashrings` alternative to `receive.hashrings-file` flag (lower priority). Content of JSON file that contains the hashring configuration.

### Fixed

- [#3527](https://github.com/thanos-io/thanos/pull/3527) Query Frontend: Fix query_range behavior when start/end times are the same
- [#3560](https://github.com/thanos-io/thanos/pull/3560) query-frontend: Allow separate label cache
- [#3672](https://github.com/thanos-io/thanos/pull/3672) rule: prevent rule crash from no such host error when using `dnssrv+` or `dnssrvnoa+`.

### Changed

- [#3496](https://github.com/thanos-io/thanos/pull/3496) s3: Respect SignatureV2 flag for all credential providers.
- [#2732](https://github.com/thanos-io/thanos/pull/2732) Swift: Switched to a new library [ncw/swift](https://github.com/ncw/swift) providing large objects support.
   By default, segments will be uploaded to the same container directory `segments/` if the file is bigger than `1GB`.
   To change the defaults see [the docs](./docs/storage.md#openstack-swift).
- [#3626](https://github.com/thanos-io/thanos/pull/3626) Failed upload of `meta.json` file doesn't cause block cleanup anymore. This has a potential to generate corrupted blocks under specific conditions. Partial block is left in bucket for later cleanup.


## [v0.17.2](https://github.com/thanos-io/thanos/releases/tag/v0.17.2) - 2020.12.07

### Fixed

- [#3532](https://github.com/thanos-io/thanos/pull/3532) compact: do not cleanup blocks on boot. Reverts the behavior change introduced in [#3115](https://github.com/thanos-io/thanos/pull/3115) as in some very bad cases the boot of Thanos Compact took a very long time since there were a lot of blocks-to-be-cleaned.
- [#3520](https://github.com/thanos-io/thanos/pull/3520) Fix index out of bound bug when comparing ZLabelSets.

## [v0.17.1](https://github.com/thanos-io/thanos/releases/tag/v0.17.1) - 2020.11.24

### Fixed

- [#3480](https://github.com/thanos-io/thanos/pull/3480) Query-frontend: Fixed regression.

### Changed

- [#3498](https://github.com/thanos-io/thanos/pull/3498) Enabled debug.SetPanicOnFault(true) which allow us to recover on queries causing SEG FAULTs (e.g unmmaped memory access).

## [v0.17.0](https://github.com/thanos-io/thanos/releases/tag/v0.17.0) - 2020.11.18

### Added

- [#3259](https://github.com/thanos-io/thanos/pull/3259) Thanos BlockViewer: Added a button in the blockviewer that allows users to download the metadata of a block.
- [#3261](https://github.com/thanos-io/thanos/pull/3261) Thanos Store: Use segment files specified in meta.json file, if present. If not present, Store does the LIST operation as before.
- [#3276](https://github.com/thanos-io/thanos/pull/3276) Query Frontend: Support query splitting and retry for label names, label values and series requests.
- [#3315](https://github.com/thanos-io/thanos/pull/3315) Query Frontend: Support results caching for label names, label values and series requests.
- [#3346](https://github.com/thanos-io/thanos/pull/3346) Ruler UI: Fix a bug preventing the /rules endpoint from loading.
- [#3115](https://github.com/thanos-io/thanos/pull/3115) compact: now deletes partially uploaded and blocks with deletion marks concurrently. It does that at the beginning and then every `--compact.cleanup-interval` time period. By default it is 5 minutes.
- [#3312](https://github.com/thanos-io/thanos/pull/3312) s3: add list_objects_version config option for compatibility.
- [#3356](https://github.com/thanos-io/thanos/pull/3356) Query Frontend: Add a flag to disable step alignment middleware for query range.
- [#3378](https://github.com/thanos-io/thanos/pull/3378) Ruler: added the ability to send queries via the HTTP method POST. Helps when alerting/recording rules are extra long because it encodes the actual parameters inside of the body instead of the URI. Thanos Ruler now uses POST by default unless `--query.http-method` is set `GET`.
- [#3381](https://github.com/thanos-io/thanos/pull/3381) Querier UI: Add ability to enable or disable metric autocomplete functionality.
- [#2979](https://github.com/thanos-io/thanos/pull/2979) Replicator: Add the ability to replicate blocks within a time frame by passing --min-time and --max-time
- [#3398](https://github.com/thanos-io/thanos/pull/3398) Query Frontend: Add default config for query frontend memcached config.
- [#3277](https://github.com/thanos-io/thanos/pull/3277) Thanos Query: Introduce dynamic lookback interval. This allows queries with large step to make use of downsampled data.
- [#3409](https://github.com/thanos-io/thanos/pull/3409) Compactor: Added support for no-compact-mark.json which excludes the block from compaction.
- [#3245](https://github.com/thanos-io/thanos/pull/3245) Query Frontend: Add `query-frontend.org-id-header` flag to specify HTTP header(s) to populate slow query log (e.g. X-Grafana-User).
- [#3431](https://github.com/thanos-io/thanos/pull/3431) Store: Added experimental support to lazy load index-headers at query time. When enabled via `--store.enable-index-header-lazy-reader` flag, the store-gateway will load into memory an index-header only once it's required at query time. Index-header will be automatically released after `--store.index-header-lazy-reader-idle-timeout` of inactivity.
  - This, generally, reduces baseline memory usage of store when inactive, as well as a total number of mapped files (which is limited to 64k in some systems.
- [#3437](https://github.com/thanos-io/thanos/pull/3437) StoreAPI: Added `hints` field to `LabelNamesResponse` and `LabelValuesResponse`. Hints in an opaque data structure that can be used to carry additional information from the store and its content is implementation specific.
   * This, generally, reduces baseline memory usage of store when inactive, as well as a total number of mapped files (which is limited to 64k in some systems.
- [#3415](https://github.com/thanos-io/thanos/pull/3415) Tools: Added `thanos tools bucket mark` command that allows to mark given block for deletion or for no-compact

### Fixed

- [#3257](https://github.com/thanos-io/thanos/pull/3257) Ruler: Prevent Ruler from crashing when using default DNS to lookup hosts that results in "No such hosts" errors.
- [#3331](https://github.com/thanos-io/thanos/pull/3331) Disable Azure blob exception logging
- [#3341](https://github.com/thanos-io/thanos/pull/3341) Disable Azure blob syslog exception logging
- [#3414](https://github.com/thanos-io/thanos/pull/3414) Set CORS for Query Frontend
- [#3437](https://github.com/thanos-io/thanos/pull/3437) Add external labels to Labels APIs.

### Changed

- [#3452](https://github.com/thanos-io/thanos/pull/3452) Store: Index cache posting compression is now enabled by default. Removed `experimental.enable-index-cache-postings-compression` flag.
- [#3410](https://github.com/thanos-io/thanos/pull/3410) Compactor: Changed metric `thanos_compactor_blocks_marked_for_deletion_total` to `thanos_compactor_blocks_marked_total` with `marker` label.
  Compactor will now automatically disable compaction for blocks with large index that would output blocks after compaction larger than specified value (by default: 64GB). This automatically
  handles the Promethus [format limit](https://github.com/thanos-io/thanos/issues/1424).
- [#2906](https://github.com/thanos-io/thanos/pull/2906) Tools: Refactor Bucket replicate execution. Removed all `thanos_replicate_origin_.*` metrics.
  - `thanos_replicate_origin_meta_loads_total` can be replaced by `blocks_meta_synced{state="loaded"}`.
  - `thanos_replicate_origin_partial_meta_reads_total` can be replaced by `blocks_meta_synced{state="failed"}`.
- [#3309](https://github.com/thanos-io/thanos/pull/3309) Compact: _breaking :warning:_ Rename metrics to match naming convention. This includes metrics starting with `thanos_compactor` to `thanos_compact`, `thanos_querier` to `thanos_query` and `thanos_ruler` to `thanos_rule`.

## [v0.16.0](https://github.com/thanos-io/thanos/releases/tag/v0.16.0) - 2020.10.26

Highlights:

- New Thanos component, [Query Frontend](https://thanos.io/tip/components/query-frontend.md/) has more options and supports shared cache (currently: Memcached).
- Added debug mode in Thanos UI that allows to filter Stores to query from by their IPs from Store page (!). This helps enormously in e.g debugging the slowest store etc. All raw Thanos API allows passing
  `storeMatch[]` arguments with `__address__` matchers.
- Improved debuggability on all Thanos components by exposing [off-CPU profiles thanks to fgprof endpoint](https://github.com/felixge/fgprof).
- Significantly improved sidecar latency and CPU usage for metrics fetches.

### Fixed

- [#3234](https://github.com/thanos-io/thanos/pull/3234) UI: Fix assets not loading when `--web.prefix-header` is used.
- [#3184](https://github.com/thanos-io/thanos/pull/3184) Compactor: Fixed support for `web.external-prefix` for Compactor UI.

### Added

- [#3114](https://github.com/thanos-io/thanos/pull/3114) Query Frontend: Added support for Memcached cache.
    - **breaking** Renamed flag `log_queries_longer_than` to `log-queries-longer-than`.
- [#3166](https://github.com/thanos-io/thanos/pull/3166) UIs: Added UI for passing a `storeMatch[]` parameter to queries.
- [#3181](https://github.com/thanos-io/thanos/pull/3181) Logging: Added debug level logging for responses between 300-399
- [#3133](https://github.com/thanos-io/thanos/pull/3133) Query: Allowed passing a `storeMatch[]` to Labels APIs; Time range metadata based store filtering is supported on Labels APIs.
- [#3146](https://github.com/thanos-io/thanos/pull/3146) Sidecar: Significantly improved sidecar latency (reduced ~2x). Added `thanos_sidecar_prometheus_store_received_frames` histogram metric.
- [#3147](https://github.com/thanos-io/thanos/pull/3147) Querier: Added `query.metadata.default-time-range` flag to specify the default metadata time range duration for retrieving labels through Labels and Series API when the range parameters are not specified. The zero value means range covers the time since the beginning.
- [#3207](https://github.com/thanos-io/thanos/pull/3207) Query Frontend: Added `cache-compression-type` flag to use compression in the query frontend cache.
- [#3122](https://github.com/thanos-io/thanos/pull/3122) \*: All Thanos components have now `/debug/fgprof` endpoint on HTTP port allowing to get [off-CPU profiles as well](https://github.com/felixge/fgprof).
- [#3109](https://github.com/thanos-io/thanos/pull/3109) Query Frontend: Added support for `Cache-Control` HTTP response header which controls caching behaviour. So far `no-store` value is supported and it makes the response skip cache.
- [#3092](https://github.com/thanos-io/thanos/pull/3092) Tools: Added `tools bucket cleanup` CLI tool that deletes all blocks marked to be deleted.

### Changed

- [#3136](https://github.com/thanos-io/thanos/pull/3136) Sidecar: **breaking** Added metric `thanos_sidecar_reloader_config_apply_operations_total` and rename metric `thanos_sidecar_reloader_config_apply_errors_total` to `thanos_sidecar_reloader_config_apply_operations_failed_total`.
- [#3154](https://github.com/thanos-io/thanos/pull/3154) Querier: **breaking** Added metric `thanos_query_gate_queries_max`. Remove metric `thanos_query_concurrent_selects_gate_queries_in_flight`.
- [#3154](https://github.com/thanos-io/thanos/pull/3154) Store: **breaking** Renamed metric `thanos_bucket_store_queries_concurrent_max` to `thanos_bucket_store_series_gate_queries_max`.
- [#3179](https://github.com/thanos-io/thanos/pull/3179) Store: context.Canceled will not increase `thanos_objstore_bucket_operation_failures_total`.
- [#3136](https://github.com/thanos-io/thanos/pull/3136) Sidecar: Improved detection of directory changes for Prometheus config.
  - **breaking** Added metric `thanos_sidecar_reloader_config_apply_operations_total` and rename metric `thanos_sidecar_reloader_config_apply_errors_total` to `thanos_sidecar_reloader_config_apply_operations_failed_total`.
- [#3022](https://github.com/thanos-io/thanos/pull/3022) \*: Thanos images are now build with Go 1.15.
- [#3205](https://github.com/thanos-io/thanos/pull/3205) \*: Updated TSDB to ~2.21

## [v0.15.0](https://github.com/thanos-io/thanos/releases/v0.15.0) - 2020.09.07

Highlights:

- Added new Thanos component: [Query Frontend](https://thanos.io/v0.15/components/query-frontend/) responsible for response caching,
  query scheduling and parallelization (based on Cortex Query Frontend).
- Added various new, improved UIs to Thanos based on React: Querier BuildInfo & Flags, Ruler UI, BlockViewer.
- Optimized Sidecar, Store, Receive, Ruler data retrieval with new TSDB ChunkIterator (capping chunks to 120 samples), which fixed various leaks.
- Fixed sample limit on Store Gateway.
- Added S3 Server Side Encryption options.
- Tons of other important fixes!

### Fixed

- [#2665](https://github.com/thanos-io/thanos/pull/2665) Swift: Fix issue with missing Content-Type HTTP headers.
- [#2800](https://github.com/thanos-io/thanos/pull/2800) Query: Fix handling of `--web.external-prefix` and `--web.route-prefix`.
- [#2834](https://github.com/thanos-io/thanos/pull/2834) Query: Fix rendered JSON state value for rules and alerts should be in lowercase.
- [#2866](https://github.com/thanos-io/thanos/pull/2866) Receive, Querier: Fixed leaks on receive and querier Store API Series, which were leaking on errors.
- [#2937](https://github.com/thanos-io/thanos/pull/2937) Receive: Fixing auto-configuration of `--receive.local-endpoint`.
- [#2895](https://github.com/thanos-io/thanos/pull/2895) Compact: Fix increment of `thanos_compact_downsample_total` metric for downsample of 5m resolution blocks.
- [#2858](https://github.com/thanos-io/thanos/pull/2858) Store: Fix `--store.grpc.series-sample-limit` implementation. The limit is now applied to the sum of all samples fetched across all queried blocks via a single Series call, instead of applying it individually to each block.
- [#2936](https://github.com/thanos-io/thanos/pull/2936) Compact: Fix ReplicaLabelRemover panic when replicaLabels are not specified.
- [#2956](https://github.com/thanos-io/thanos/pull/2956) Store: Fix fetching of chunks bigger than 16000 bytes.
- [#2970](https://github.com/thanos-io/thanos/pull/2970) Store: Upgrade minio-go/v7 to fix slowness when running on EKS.
- [#2957](https://github.com/thanos-io/thanos/pull/2957) Rule: _breaking :warning:_ Now sets all of the relevant fields properly; avoids a panic when `/api/v1/rules` is called and the time zone is _not_ UTC; `rules` field is an empty array now if no rules have been defined in a rule group.
  Thanos Rule's `/api/v1/rules` endpoint no longer returns the old, deprecated `partial_response_strategy`. The old, deprecated value has been fixed to `WARN` for quite some time. _Please_ use `partialResponseStrategy`.
- [#2976](https://github.com/thanos-io/thanos/pull/2976) Query: Better rounding for incoming query timestamps.
- [#2929](https://github.com/thanos-io/thanos/pull/2929) Mixin: Fix expression for 'unhealthy sidecar' alert and increase the timeout for 10 minutes.
- [#3024](https://github.com/thanos-io/thanos/pull/3024) Query: Consider group name and file for deduplication.
- [#3012](https://github.com/thanos-io/thanos/pull/3012) Ruler,Receiver: Fix TSDB to delete blocks in atomic way.
- [#3046](https://github.com/thanos-io/thanos/pull/3046) Ruler,Receiver: Fixed framing of StoreAPI response, it was one chunk by one.
- [#3095](https://github.com/thanos-io/thanos/pull/3095) Ruler: Update the manager when all rule files are removed.
- [#3105](https://github.com/thanos-io/thanos/pull/3105) Querier: Fix overwriting `maxSourceResolution` when auto downsampling is enabled.
- [#3010](https://github.com/thanos-io/thanos/pull/3010) Querier: Added `--query.lookback-delta` flag to override the default lookback delta in PromQL. The flag should be lookback delta should be set to at least 2 times of the slowest scrape interval. If unset it will use the PromQL default of 5m.

### Added

- [#2305](https://github.com/thanos-io/thanos/pull/2305) Receive,Sidecar,Ruler: Propagate correct (stricter) MinTime for TSDBs that have no block.
- [#2849](https://github.com/thanos-io/thanos/pull/2849) Query, Ruler: Added request logging for HTTP server side.
- [#2832](https://github.com/thanos-io/thanos/pull/2832) ui React: Add runtime and build info page
- [#2926](https://github.com/thanos-io/thanos/pull/2926) API: Add new blocks HTTP API to serve blocks metadata. The status endpoints (`/api/v1/status/flags`, `/api/v1/status/runtimeinfo` and `/api/v1/status/buildinfo`) are now available on all components with a HTTP API.
- [#2892](https://github.com/thanos-io/thanos/pull/2892) Receive: Receiver fails when the initial upload fails.
- [#2865](https://github.com/thanos-io/thanos/pull/2865) ui: Migrate Thanos Ruler UI to React
- [#2964](https://github.com/thanos-io/thanos/pull/2964) Query: Add time range parameters to label APIs. Add `start` and `end` fields to Store API `LabelNamesRequest` and `LabelValuesRequest`.
- [#2996](https://github.com/thanos-io/thanos/pull/2996) Sidecar: Add `reloader_config_apply_errors_total` metric. Add new flags `--reloader.watch-interval`, and `--reloader.retry-interval`.
- [#2973](https://github.com/thanos-io/thanos/pull/2973) Add Thanos Query Frontend component.
- [#2980](https://github.com/thanos-io/thanos/pull/2980) Bucket Viewer: Migrate block viewer to React.
- [#2725](https://github.com/thanos-io/thanos/pull/2725) Add bucket index operation durations: `thanos_bucket_store_cached_series_fetch_duration_seconds` and `thanos_bucket_store_cached_postings_fetch_duration_seconds`.
- [#2931](https://github.com/thanos-io/thanos/pull/2931) Query: Allow passing a `storeMatch[]` to select matching stores when debugging the querier. See [documentation](https://thanos.io/tip/components/query.md/#store-filtering)

### Changed

- [#2893](https://github.com/thanos-io/thanos/pull/2893) Store: Rename metric `thanos_bucket_store_cached_postings_compression_time_seconds` to `thanos_bucket_store_cached_postings_compression_time_seconds_total`.
- [#2915](https://github.com/thanos-io/thanos/pull/2915) Receive,Ruler: Enable TSDB directory locking by default. Add a new flag (`--tsdb.no-lockfile`) to override behavior.
- [#2902](https://github.com/thanos-io/thanos/pull/2902) Querier UI:Separate dedupe and partial response checkboxes per panel in new UI.
- [#2991](https://github.com/thanos-io/thanos/pull/2991) Store: _breaking :warning:_ `operation` label value `getrange` changed to `get_range` for `thanos_store_bucket_cache_operation_requests_total` and `thanos_store_bucket_cache_operation_hits_total` to be consistent with bucket operation metrics.
- [#2876](https://github.com/thanos-io/thanos/pull/2876) Receive,Ruler: Updated TSDB and switched to ChunkIterators instead of sample one, which avoids unnecessary decoding / encoding.
- [#3064](https://github.com/thanos-io/thanos/pull/3064) s3: _breaking :warning:_ Add SSE/SSE-KMS/SSE-C configuration. The S3 `encrypt_sse: true` option is now deprecated in favour of `sse_config`. If you used `encrypt_sse`, the migration strategy is to set up the following block:

```yaml
sse_config:
  type: SSE-S3
```

## [v0.14.0](https://github.com/thanos-io/thanos/releases/tag/v0.14.0) - 2020.07.10

### Fixed

- [#2637](https://github.com/thanos-io/thanos/pull/2637) Compact: Detect retryable errors that are inside of a wrapped `tsdb.MultiError`.
- [#2648](https://github.com/thanos-io/thanos/pull/2648) Store: Allow index cache and caching bucket to be configured at the same time.
- [#2728](https://github.com/thanos-io/thanos/pull/2728) Query: Fixed panics when using larger number of replica labels with short series label sets.
- [#2787](https://github.com/thanos-io/thanos/pull/2787) Update Prometheus mod to pull in prometheus/prometheus#7414.
- [#2807](https://github.com/thanos-io/thanos/pull/2807) Store: Decreased memory allocations while querying block's index.
- [#2809](https://github.com/thanos-io/thanos/pull/2809) Query: `/api/v1/stores` now guarantees to return a string in the `lastError` field.

### Changed

- [#2658](https://github.com/thanos-io/thanos/pull/2658) [#2703](https://github.com/thanos-io/thanos/pull/2703) Upgrade to Prometheus [@3268eac2ddda](https://github.com/prometheus/prometheus/commit/3268eac2ddda) which is after v2.18.1.
  - TSDB now does memory-mapping of Head chunks and reduces memory usage.
- [#2667](https://github.com/thanos-io/thanos/pull/2667) Store: Removed support to the legacy `index.cache.json`. The hidden flag `--store.disable-index-header` was removed.
- [#2613](https://github.com/thanos-io/thanos/pull/2613) Store: Renamed the caching bucket config option `chunk_object_size_ttl` to `chunk_object_attrs_ttl`.
- [#2667](https://github.com/thanos-io/thanos/pull/2667) Compact: The deprecated flag `--index.generate-missing-cache-file` and the metric `thanos_compact_generated_index_total` were removed.
- [#2671](https://github.com/thanos-io/thanos/pull/2671) _breaking_ Tools: Bucket replicate flag `--resolution` is now in Go duration format.
- [#2671](https://github.com/thanos-io/thanos/pull/2671) Tools: Bucket replicate now replicates by default all blocks.
- [#2739](https://github.com/thanos-io/thanos/pull/2739) Changed `bucket tool bucket verify` `--id-whitelist` flag to `--id`.
- [#2748](https://github.com/thanos-io/thanos/pull/2748) Upgrade Prometheus to [@66dfb951c4ca](https://github.com/prometheus/prometheus/commit/66dfb951c4ca2c1dd3f266172a48a925403b13a5) which is after v2.19.0.
  - PromQL now allow us to executed concurrent selects.

### Added

- [#2671](https://github.com/thanos-io/thanos/pull/2671) Tools: Bucket replicate now allows passing repeated `--compaction` and `--resolution` flags.
- [#2657](https://github.com/thanos-io/thanos/pull/2657) Querier: Add the ability to perform concurrent select request per query.
- [#2754](https://github.com/thanos-io/thanos/pull/2754) UI: Add stores page in the React UI.
- [#2752](https://github.com/thanos-io/thanos/pull/2752) Compact: Add flag `--block-viewer.global.sync-block-interval` to configure metadata sync interval for the bucket UI.

## [v0.13.0](https://github.com/thanos-io/thanos/releases/tag/v0.13.0) - 2020.06.22

### Fixed

- [#2548](https://github.com/thanos-io/thanos/pull/2548) Query: Fixed rare cases of double counter reset accounting when querying `rate` with deduplication enabled.
- [#2536](https://github.com/thanos-io/thanos/pull/2536) S3: Fixed AWS STS endpoint url to https for Web Identity providers on AWS EKS.
- [#2501](https://github.com/thanos-io/thanos/pull/2501) Query: Gracefully handle additional fields in `SeriesResponse` protobuf message that may be added in the future.
- [#2568](https://github.com/thanos-io/thanos/pull/2568) Query: Don't close the connection of strict, static nodes if establishing a connection had succeeded but Info() call failed.
- [#2615](https://github.com/thanos-io/thanos/pull/2615) Rule: Fix bugs where rules were out of sync.
- [#2614](https://github.com/thanos-io/thanos/pull/2614) Tracing: Disabled Elastic APM Go Agent default tracer on initialization to disable the default metric gatherer.
- [#2525](https://github.com/thanos-io/thanos/pull/2525) Query: Fixed logging for dns resolution error in the `Query` component.
- [#2484](https://github.com/thanos-io/thanos/pull/2484) Query/Ruler: Fixed issue #2483, when web.route-prefix is set, it is added twice in HTTP router prefix.
- [#2416](https://github.com/thanos-io/thanos/pull/2416) Bucket: Fixed issue #2416 bug in `inspect --sort-by` doesn't work correctly in all cases.
- [#2719](https://github.com/thanos-io/thanos/pull/2719) Query: `irate` and `resets` use now counter downsampling aggregations.
- [#2705](https://github.com/thanos-io/thanos/pull/2705) minio-go: Added support for `af-south-1` and `eu-south-1` regions.
- [#2753](https://github.com/thanos-io/thanos/issues/2753) Sidecar, Receive, Rule: Fixed possibility of out of order uploads in error cases. This could potentially cause Compactor to create overlapping blocks.

### Added

- [#2012](https://github.com/thanos-io/thanos/pull/2012) Receive: Added multi-tenancy support (based on header)
- [#2502](https://github.com/thanos-io/thanos/pull/2502) StoreAPI: Added `hints` field to `SeriesResponse`. Hints in an opaque data structure that can be used to carry additional information from the store and its content is implementation specific.
- [#2521](https://github.com/thanos-io/thanos/pull/2521) Sidecar: Added `thanos_sidecar_reloader_reloads_failed_total`, `thanos_sidecar_reloader_reloads_total`, `thanos_sidecar_reloader_watch_errors_total`, `thanos_sidecar_reloader_watch_events_total` and `thanos_sidecar_reloader_watches` metrics.
- [#2412](https://github.com/thanos-io/thanos/pull/2412) UI: Added React UI from Prometheus upstream. Currently only accessible from Query component as only `/graph` endpoint is migrated.
- [#2532](https://github.com/thanos-io/thanos/pull/2532) Store: Added hidden option `--store.caching-bucket.config=<yaml content>` (or `--store.caching-bucket.config-file=<file.yaml>`) for experimental caching bucket, that can cache chunks into shared memcached. This can speed up querying and reduce number of requests to object storage.
- [#2579](https://github.com/thanos-io/thanos/pull/2579) Store: Experimental caching bucket can now cache metadata as well. Config has changed from #2532.
- [#2526](https://github.com/thanos-io/thanos/pull/2526) Compact: In case there are no labels left after deduplication via `--deduplication.replica-label`, assign first `replica-label` with value `deduped`.
- [#2621](https://github.com/thanos-io/thanos/pull/2621) Receive: Added flag to configure forward request timeout. Receive write will complete request as soon as quorum of writes succeeds.
- [#3380](https://github.com/thanos-io/thanos/pull/3380) mixin: Add block deletion panels for compactor dashboards.

### Changed

- [#2194](https://github.com/thanos-io/thanos/pull/2194) Updated to golang v1.14.2.
- [#2505](https://github.com/thanos.io/thanos/pull/2505) Store: Removed obsolete `thanos_store_node_info` metric.
- [#2513](https://github.com/thanos-io/thanos/pull/2513) Tools: Moved `thanos bucket` commands to `thanos tools bucket`, also
  moved `thanos check rules` to `thanos tools rules-check`. `thanos tools rules-check` also takes rules by `--rules` repeated flag not argument
  anymore.
- [#2548](https://github.com/thanos-io/thanos/pull/2548/commits/53e69bd89b2b08c18df298eed7d90cb7179cc0ec) Store, Querier: remove duplicated chunks on StoreAPI.
- [#2596](https://github.com/thanos-io/thanos/pull/2596) Updated Prometheus dependency to [@cd73b3d33e064bbd846fc7a26dc8c313d46af382](https://github.com/prometheus/prometheus/commit/cd73b3d33e064bbd846fc7a26dc8c313d46af382) which falls in between v2.17.0 and v2.18.0.
  - Receive,Rule: TSDB now supports isolation of append and queries.
  - Receive,Rule: TSDB now holds less WAL files after Head Truncation.
- [#2450](https://github.com/thanos-io/thanos/pull/2450) Store: Added Regex-set optimization for `label=~"a|b|c"` matchers.
- [#2526](https://github.com/thanos-io/thanos/pull/2526) Compact: In case there are no labels left after deduplication via `--deduplication.replica-label`, assign first `replica-label` with value `deduped`.
- [#2603](https://github.com/thanos-io/thanos/pull/2603) Store/Querier: Significantly optimize cases where StoreAPIs or blocks returns exact overlapping chunks (e.g Store GW and sidecar or brute force Store Gateway HA).

## [v0.12.2](https://github.com/thanos-io/thanos/releases/tag/v0.12.2) - 2020.04.30

### Fixed

- [#2459](https://github.com/thanos-io/thanos/issues/2459) Compact: Fixed issue with old blocks being marked and deleted in a (slow) loop.
- [#2533](https://github.com/thanos-io/thanos/pull/2515) Rule: do not wrap reload endpoint with `/`. Makes `/-/reload` accessible again when no prefix has been specified.

## [v0.12.1](https://github.com/thanos-io/thanos/releases/tag/v0.12.1) - 2020.04.20

### Fixed

- [#2411](https://github.com/thanos-io/thanos/pull/2411) Query: fix a bug where queries might not time out sometimes due to issues with one or more StoreAPIs.
- [#2475](https://github.com/thanos-io/thanos/pull/2475) Store: remove incorrect optimizations for queries with `=~".*"` and `!=~".*"` matchers.
- [#2472](https://github.com/thanos-io/thanos/pull/2472) Compact: fix a bug where partial blocks were never deleted, causing spam of warnings.
- [#2474](https://github.com/thanos-io/thanos/pull/2474) Store: fix a panic caused by concurrent memory access during block filtering.

## [v0.12.0](https://github.com/thanos-io/thanos/releases/tag/v0.12.0) - 2020.04.15

### Fixed

- [#2288](https://github.com/thanos-io/thanos/pull/2288) Ruler: fixes issue #2281, a bug causing incorrect parsing of query address with path prefix.
- [#2238](https://github.com/thanos-io/thanos/pull/2238) Ruler: fixed issue #2204, where a bug in alert queue signaling filled up the queue and alerts were dropped.
- [#2231](https://github.com/thanos-io/thanos/pull/2231) Bucket Web: sort chunks by thanos.downsample.resolution for better grouping.
- [#2254](https://github.com/thanos-io/thanos/pull/2254) Bucket: fix issue where metrics were registered multiple times in bucket replicate.
- [#2271](https://github.com/thanos-io/thanos/pull/2271) Bucket Web: fixed issue #2260, where the bucket passes null when storage is empty.
- [#2339](https://github.com/thanos-io/thanos/pull/2339) Query: fix a bug where `--store.unhealthy-timeout` was never respected.
- [#2208](https://github.com/thanos-io/thanos/pull/2208) Query and Rule: fix handling of `web.route-prefix` to correctly handle `/` and prefixes that do not begin with a `/`.
- [#2311](https://github.com/thanos-io/thanos/pull/2311) Receive: ensure receive component serves TLS when TLS configuration is provided.
- [#2319](https://github.com/thanos-io/thanos/pull/2319) Query: fixed inconsistent naming of metrics.
- [#2390](https://github.com/thanos-io/thanos/pull/2390) Store: fixed bug that was causing all posting offsets to be used instead of only 1/32 as intended; added hidden flag to control this behavior.
- [#2393](https://github.com/thanos-io/thanos/pull/2393) Store: fixed bug causing certain not-existing label values queried to fail with "invalid-size" error from binary header.
- [#2382](https://github.com/thanos-io/thanos/pull/2382) Store: fixed bug causing partial writes of index-header.
- [#2383](https://github.com/thanos-io/thanos/pull/2383) Store: handle expected errors correctly, e.g. do not increment failure counters.

### Added

- [#2252](https://github.com/thanos-io/thanos/pull/2252) Query: add new `--store-strict` flag. More information available [here](/docs/proposals/202001_thanos_query_health_handling.md).
- [#2265](https://github.com/thanos-io/thanos/pull/2265) Compact: add `--wait-interval` to specify compaction wait interval between consecutive compact runs when `--wait` is enabled.
- [#2250](https://github.com/thanos-io/thanos/pull/2250) Compact: enable vertical compaction for offline deduplication (experimental). Uses `--deduplication.replica-label` flag to specify the replica label on which to deduplicate (hidden). Please note that this uses a NAIVE algorithm for merging (no smart replica deduplication, just chaining samples together). This works well for deduplication of blocks with **precisely the same samples** like those produced by Receiver replication. We plan to add a smarter algorithm in the following weeks.
- [#1714](https://github.com/thanos-io/thanos/pull/1714) Compact: the compact component now exposes the bucket web UI when it is run as a long-lived process.
- [#2304](https://github.com/thanos-io/thanos/pull/2304) Store: added `max_item_size` configuration option to memcached-based index cache. This should be set to the max item size configured in memcached (`-I` flag) in order to not waste network round-trips to cache items larger than the limit configured in memcached.
- [#2297](https://github.com/thanos-io/thanos/pull/2297) Store: add `--experimental.enable-index-cache-postings-compression` flag to enable re-encoding and compressing postings before storing them into the cache. Compressed postings take about 10% of the original size.
- [#2357](https://github.com/thanos-io/thanos/pull/2357) Compact and Store: the compact and store components now serve the bucket UI on `:<http-port>/loaded`, which shows exactly the blocks that are currently seen by compactor and the store gateway. The compactor also serves a different bucket UI on `:<http-port>/global`, which shows the status of object storage without any filters.
- [#2172](https://github.com/thanos-io/thanos/pull/2172) Store: add support for sharding the store component based on the label hash.
- [#2113](https://github.com/thanos-io/thanos/pull/2113) Bucket: added `thanos bucket replicate` command to replicate blocks from one bucket to another.
- [#1922](https://github.com/thanos-io/thanos/pull/1922) Docs: create a new document to explain sharding in Thanos.
- [#2230](https://github.com/thanos-io/thanos/pull/2230) Store: optimize conversion of labels.

### Changed

- [#2136](https://github.com/thanos-io/thanos/pull/2136) _breaking_ Store, Compact, Bucket: schedule block deletion by adding deletion-mark.json. This adds a consistent way for multiple readers and writers to access object storage.
  Since there are no consistency guarantees provided by some Object Storage providers, this PR adds a consistent lock-free way of dealing with Object Storage irrespective of the choice of object storage. In order to achieve this co-ordination, blocks are not deleted directly. Instead, blocks are marked for deletion by uploading the `deletion-mark.json` file for the block that was chosen to be deleted. This file contains Unix time of when the block was marked for deletion. If you want to keep existing behavior, you should add `--delete-delay=0s` as a flag.
- [#2090](https://github.com/thanos-io/thanos/issues/2090) _breaking_ Downsample command: the `downsample` command has moved and is now a sub-command of the `thanos bucket` sub-command; it cannot be called via `thanos downsample` any more.
- [#2294](https://github.com/thanos-io/thanos/pull/2294) Store: optimizations for fetching postings. Queries using `=~".*"` matchers or negation matchers (`!=...` or `!~...`) benefit the most.
- [#2301](https://github.com/thanos-io/thanos/pull/2301) Ruler: exit with an error when initialization fails.
- [#2310](https://github.com/thanos-io/thanos/pull/2310) Query: report timespan 0 to 0 when discovering no stores.
- [#2330](https://github.com/thanos-io/thanos/pull/2330) Store: index-header is no longer experimental. It is enabled by default for store Gateway. You can disable it with new hidden flag: `--store.disable-index-header`. The `--experimental.enable-index-header` flag was removed.
- [#1848](https://github.com/thanos-io/thanos/pull/1848) Ruler: allow returning error messages when a reload is triggered via HTTP.
- [#2270](https://github.com/thanos-io/thanos/pull/2277) All: Thanos components will now print stack traces when they error out.

## [v0.11.0](https://github.com/thanos-io/thanos/releases/tag/v0.11.0) - 2020.03.02

### Fixed

- [#2033](https://github.com/thanos-io/thanos/pull/2033) Minio-go: Fixed Issue #1494 support Web Identity providers for IAM credentials for AWS EKS.
- [#1985](https://github.com/thanos-io/thanos/pull/1985) Store Gateway: Fixed case where series entry is larger than 64KB in index.
- [#2051](https://github.com/thanos-io/thanos/pull/2051) Ruler: Fixed issue where ruler does not expose shipper metrics.
- [#2101](https://github.com/thanos-io/thanos/pull/2101) Ruler: Fixed bug where thanos_alert_sender_errors_total was not registered.
- [#1789](https://github.com/thanos-io/thanos/pull/1789) Store Gateway: Improve timeouts.
- [#2139](https://github.com/thanos-io/thanos/pull/2139) Properly handle SIGHUP for reloading.
- [#2040](https://github.com/thanos-io/thanos/pull/2040) UI: Fix URL of alerts in Ruler
- [#2033](https://github.com/thanos-io/thanos/pull/1978) Ruler: Fix tracing in Thanos Ruler

### Added

- [#2003](https://github.com/thanos-io/thanos/pull/2003) Query: Support downsampling for /series.
- [#1952](https://github.com/thanos-io/thanos/pull/1952) Store Gateway: Implemented [binary index header](https://thanos.io/tip/proposals/201912_thanos_binary_index_header.md/). This significantly reduces resource consumption (memory, CPU, net bandwidth) for startup and data loading processes as well as baseline memory. This means that adding more blocks into object storage, without querying them will use almost no resources. This, however, **still means that querying large amounts of data** will result in high spikes of memory and CPU use as before, due to simply fetching large amounts of metrics data. Since we fixed baseline, we are now focusing on query performance optimizations in separate initiatives. To enable experimental `index-header` mode run store with hidden `experimental.enable-index-header` flag.
- [#2009](https://github.com/thanos-io/thanos/pull/2009) Store Gateway: Minimum age of all blocks before they are being read. Set it to a safe value (e.g 30m) if your object storage is eventually consistent. GCS and S3 are (roughly) strongly consistent.
- [#1963](https://github.com/thanos-io/thanos/pull/1963) Mixin: Add Thanos Ruler alerts.
- [#1984](https://github.com/thanos-io/thanos/pull/1984) Query: Add cache-control header to not cache on error.
- [#1870](https://github.com/thanos-io/thanos/pull/1870) UI: Persist settings in query.
- [#1969](https://github.com/thanos-io/thanos/pull/1969) Sidecar: allow setting http connection pool size via flags.
- [#1967](https://github.com/thanos-io/thanos/issues/1967) Receive: Allow local TSDB compaction.
- [#1939](https://github.com/thanos-io/thanos/pull/1939) Ruler: Add TLS and authentication support for query endpoints with the `--query.config` and `--query.config-file` CLI flags. See [documentation](docs/components/rule.md/#configuration) for further information.
- [#1982](https://github.com/thanos-io/thanos/pull/1982) Ruler: Add support for Alertmanager v2 API endpoints.
- [#2030](https://github.com/thanos-io/thanos/pull/2030) Query: Add `thanos_proxy_store_empty_stream_responses_total` metric for number of empty responses from stores.
- [#2049](https://github.com/thanos-io/thanos/pull/2049) Tracing: Support sampling on Elastic APM with new sample_rate setting.
- [#2008](https://github.com/thanos-io/thanos/pull/2008) Querier, Receiver, Sidecar, Store: Add gRPC [health check](https://github.com/grpc/grpc/blob/master/doc/health-checking.md) endpoints.
- [#2145](https://github.com/thanos-io/thanos/pull/2145) Tracing: track query sent to prometheus via remote read api.

### Changed

- [#1970](https://github.com/thanos-io/thanos/issues/1970) _breaking_ Receive: Use gRPC for forwarding requests between peers. Note that existing values for the `--receive.local-endpoint` flag and the endpoints in the hashring configuration file must now specify the receive gRPC port and must be updated to be a simple `host:port` combination, e.g. `127.0.0.1:10901`, rather than a full HTTP URL, e.g. `http://127.0.0.1:10902/api/v1/receive`.
- [#1933](https://github.com/thanos-io/thanos/pull/1933) Add a flag `--tsdb.wal-compression` to configure whether to enable tsdb wal compression in ruler and receiver.
- [#2021](https://github.com/thanos-io/thanos/pull/2021) Rename metric `thanos_query_duplicated_store_address` to `thanos_query_duplicated_store_addresses_total` and `thanos_rule_duplicated_query_address` to `thanos_rule_duplicated_query_addresses_total`.
- [#2166](https://github.com/thanos-io/thanos/pull/2166) Bucket Web: improve the tooltip for the bucket UI; it was reconstructed and now exposes much more information about blocks.

## [v0.10.1](https://github.com/thanos-io/thanos/releases/tag/v0.10.1) - 2020.01.24

### Fixed

- [#2015](https://github.com/thanos-io/thanos/pull/2015) Sidecar: Querier /api/v1/series bug fixed when time range was ignored inside sidecar.
  The bug was noticeable for example when using Grafana template variables.
- [#2120](https://github.com/thanos-io/thanos/pull/2120) Bucket Web: Set state of status prober properly.

## [v0.10.0](https://github.com/thanos-io/thanos/releases/tag/v0.10.0) - 2020.01.13

### Fixed

- [#1919](https://github.com/thanos-io/thanos/issues/1919) Compactor: Fixed potential data loss when uploading older blocks, or upload taking long time while compactor is
  running.
- [#1937](https://github.com/thanos-io/thanos/pull/1937) Compactor: Improved synchronization of meta JSON files.
  Compactor now properly handles partial block uploads for all operation like retention apply, downsampling and compaction. Additionally:

  - Removed `thanos_compact_sync_meta_*` metrics. Use `thanos_blocks_meta_*` metrics instead.
  - Added `thanos_consistency_delay_seconds` and `thanos_compactor_aborted_partial_uploads_deletion_attempts_total` metrics.

- [#1936](https://github.com/thanos-io/thanos/pull/1936) Store: Improved synchronization of meta JSON files. Store now properly handles corrupted disk cache. Added meta.json sync metrics.
- [#1856](https://github.com/thanos-io/thanos/pull/1856) Receive: close DBReadOnly after flushing to fix a memory leak.
- [#1882](https://github.com/thanos-io/thanos/pull/1882) Receive: upload to object storage as 'receive' rather than 'sidecar'.
- [#1907](https://github.com/thanos-io/thanos/pull/1907) Store: Fixed the duration unit for the metric `thanos_bucket_store_series_gate_duration_seconds`.
- [#1931](https://github.com/thanos-io/thanos/pull/1931) Compact: Fixed the compactor successfully exiting when actually an error occurred while compacting a blocks group.
- [#1872](https://github.com/thanos-io/thanos/pull/1872) Ruler: `/api/v1/rules` now shows a properly formatted value
- [#1945](https://github.com/thanos-io/thanos/pull/1945) `master` container images are now built with Go 1.13
- [#1956](https://github.com/thanos-io/thanos/pull/1956) Ruler: now properly ignores duplicated query addresses
- [#1975](https://github.com/thanos-io/thanos/pull/1975) Store Gateway: fixed panic caused by memcached servers selector when there's 1 memcached node

### Added

- [#1852](https://github.com/thanos-io/thanos/pull/1852) Add support for `AWS_CONTAINER_CREDENTIALS_FULL_URI` by upgrading to minio-go v6.0.44
- [#1854](https://github.com/thanos-io/thanos/pull/1854) Update Rule UI to support alerts count displaying and filtering.
- [#1838](https://github.com/thanos-io/thanos/pull/1838) Ruler: Add TLS and authentication support for Alertmanager with the `--alertmanagers.config` and `--alertmanagers.config-file` CLI flags. See [documentation](docs/components/rule.md/#configuration) for further information.
- [#1838](https://github.com/thanos-io/thanos/pull/1838) Ruler: Add a new `--alertmanagers.sd-dns-interval` CLI option to specify the interval between DNS resolutions of Alertmanager hosts.
- [#1881](https://github.com/thanos-io/thanos/pull/1881) Store Gateway: memcached support for index cache. See [documentation](docs/components/store.md/#index-cache) for further information.
- [#1904](https://github.com/thanos-io/thanos/pull/1904) Add a skip-chunks option in Store Series API to improve the response time of `/api/v1/series` endpoint.
- [#1910](https://github.com/thanos-io/thanos/pull/1910) Query: `/api/v1/labels` now understands `POST` - useful for sending bigger requests

### Changed

- [#1947](https://github.com/thanos-io/thanos/pull/1947) Upgraded Prometheus dependencies to v2.15.2. This includes:

  - Compactor: Significant reduction of memory footprint for compaction and downsampling process.
  - Querier: Accepting spaces between time range and square bracket. e.g `[ 5m]`
  - Querier: Improved PromQL parser performance.

- [#1833](https://github.com/thanos-io/thanos/pull/1833) `--shipper.upload-compacted` flag has been promoted to non hidden, non experimental state. More info available [here](docs/quick-tutorial.md#uploading-old-metrics).
- [#1867](https://github.com/thanos-io/thanos/pull/1867) Ruler: now sets a `Thanos/$version` `User-Agent` in requests
- [#1887](https://github.com/thanos-io/thanos/pull/1887) Service discovery now deduplicates targets between different target groups

## [v0.9.0](https://github.com/thanos-io/thanos/releases/tag/v0.9.0) - 2019.12.03

### Added

- [#1678](https://github.com/thanos-io/thanos/pull/1678) Add Lightstep as a tracing provider.
- [#1687](https://github.com/thanos-io/thanos/pull/1687) Add a new `--grpc-grace-period` CLI option to components which serve gRPC to set how long to wait until gRPC Server shuts down.
- [#1660](https://github.com/thanos-io/thanos/pull/1660) Sidecar: Add a new `--prometheus.ready_timeout` CLI option to the sidecar to set how long to wait until Prometheus starts up.
- [#1573](https://github.com/thanos-io/thanos/pull/1573) `AliYun OSS` object storage, see [documents](docs/storage.md#aliyun-oss) for further information.
- [#1680](https://github.com/thanos-io/thanos/pull/1680) Add a new `--http-grace-period` CLI option to components which serve HTTP to set how long to wait until HTTP Server shuts down.
- [#1712](https://github.com/thanos-io/thanos/pull/1712) Bucket: Rename flag on bucket web component from `--listen` to `--http-address` to match other components.
- [#1733](https://github.com/thanos-io/thanos/pull/1733) Compactor: New metric `thanos_compactor_iterations_total` on Thanos Compactor which shows the number of successful iterations.
- [#1758](https://github.com/thanos-io/thanos/pull/1758) Bucket: `thanos bucket web` now supports `--web.external-prefix` for proxying on a subpath.
- [#1770](https://github.com/thanos-io/thanos/pull/1770) Bucket: Add `--web.prefix-header` flags to allow for bucket UI to be accessible behind a reverse proxy.
- [#1668](https://github.com/thanos-io/thanos/pull/1668) Receiver: Added TLS options for both server and client remote write.

### Fixed

- [#1656](https://github.com/thanos-io/thanos/pull/1656) Store Gateway: Store now starts metric and status probe HTTP server earlier in its start-up sequence. `/-/healthy` endpoint now starts to respond with success earlier. `/metrics` endpoint starts serving metrics earlier as well. Make sure to point your readiness probes to the `/-/ready` endpoint rather than `/metrics`.
- [#1669](https://github.com/thanos-io/thanos/pull/1669) Store Gateway: Fixed store sharding. Now it does not load excluded meta.jsons and load/fetch index-cache.json files.
- [#1670](https://github.com/thanos-io/thanos/pull/1670) Sidecar: Fixed un-ordered blocks upload. Sidecar now uploads the oldest blocks first.
- [#1568](https://github.com/thanos-io/thanos/pull/1709) Store Gateway: Store now retains the first raw value of a chunk during downsampling to avoid losing some counter resets that occur on an aggregation boundary.
- [#1751](https://github.com/thanos-io/thanos/pull/1751) Querier: Fixed labels for StoreUI
- [#1773](https://github.com/thanos-io/thanos/pull/1773) Ruler: Fixed the /api/v1/rules endpoint that returned 500 status code with `failed to assert type of rule ...` message.
- [#1770](https://github.com/thanos-io/thanos/pull/1770) Querier: Fixed `--web.external-prefix` 404s for static resources.
- [#1785](https://github.com/thanos-io/thanos/pull/1785) Ruler: The /api/v1/rules endpoints now returns the original rule filenames.
- [#1791](https://github.com/thanos-io/thanos/pull/1791) Ruler: Ruler now supports identical rule filenames in different directories.
- [#1562](https://github.com/thanos-io/thanos/pull/1562) Querier: Downsampling option now carries through URL.
- [#1675](https://github.com/thanos-io/thanos/pull/1675) Querier: Reduced resource usage while using certain queries like `offset`.
- [#1725](https://github.com/thanos-io/thanos/pull/1725) & [#1718](https://github.com/thanos-io/thanos/pull/1718) Store Gateway: Per request memory improvements.

### Changed

- [#1666](https://github.com/thanos-io/thanos/pull/1666) Compact: `thanos_compact_group_compactions_total` now counts block compactions, so operations that resulted in a compacted block. The old behaviour
  is now exposed by new metric: `thanos_compact_group_compaction_runs_started_total` and `thanos_compact_group_compaction_runs_completed_total` which counts compaction runs overall.
- [#1748](https://github.com/thanos-io/thanos/pull/1748) Updated all dependencies.
- [#1694](https://github.com/thanos-io/thanos/pull/1694) `prober_ready` and `prober_healthy` metrics are removed, for sake of `status`. Now `status` exposes same metric with a label, `check`. `check` can have "healty" or "ready" depending on status of the probe.
- [#1790](https://github.com/thanos-io/thanos/pull/1790) Ruler: Fixes subqueries support for ruler.
- [#1769](https://github.com/thanos-io/thanos/pull/1769) & [#1545](https://github.com/thanos-io/thanos/pull/1545) Adjusted most of the metrics histogram buckets.

## [v0.8.1](https://github.com/thanos-io/thanos/releases/tag/v0.8.1) - 2019.10.14

### Fixed

- [#1632](https://github.com/thanos-io/thanos/issues/1632) Removes the duplicated external labels detection on Thanos Querier; warning only; Made Store Gateway compatible with older Querier versions.
  - NOTE: `thanos_store_nodes_grpc_connections` metric is now per `external_labels` and `store_type`. It is a recommended metric for Querier storeAPIs. `thanos_store_node_info` is marked as obsolete and will be removed in next release.
  - NOTE2: Store Gateway is now advertising artificial: `"@thanos_compatibility_store_type=store"` label. This is to have the current Store Gateway compatible with Querier pre v0.8.0.
    This label can be disabled by hidden `debug.advertise-compatibility-label=false` flag on Store Gateway.

## [v0.8.0](https://github.com/thanos-io/thanos/releases/tag/v0.8.0) - 2019.10.10

Lot's of improvements this release! Noteworthy items:

- First Katacoda tutorial! 🐱
- Fixed Deletion order causing Compactor to produce not needed 👻 blocks with missing random files.
- Store GW memory improvements (more to come!).
- Querier allows multiple deduplication labels.
- Both Compactor and Store Gateway can be **sharded** within the same bucket using relabelling!
- Sidecar exposed data from Prometheus can be now limited to given `min-time` (e.g 3h only).
- Numerous Thanos Receive improvements.

Make sure you check out Prometheus 2.13.0 as well. New release drastically improves usage and resource consumption of
both Prometheus and sidecar with Thanos: https://prometheus.io/blog/2019/10/10/remote-read-meets-streaming/

### Added

- [#1619](https://github.com/thanos-io/thanos/pull/1619) Thanos sidecar allows to limit min time range for data it exposes from Prometheus.
- [#1583](https://github.com/thanos-io/thanos/pull/1583) Thanos sharding:
  - Add relabel config (`--selector.relabel-config-file` and `selector.relabel-config`) into Thanos Store and Compact components.
    Selecting blocks to serve depends on the result of block labels relabeling.
  - For store gateway, advertise labels from "approved" blocks.
- [#1540](https://github.com/thanos-io/thanos/pull/1540) Thanos Downsample added `/-/ready` and `/-/healthy` endpoints.
- [#1538](https://github.com/thanos-io/thanos/pull/1538) Thanos Rule added `/-/ready` and `/-/healthy` endpoints.
- [#1537](https://github.com/thanos-io/thanos/pull/1537) Thanos Receive added `/-/ready` and `/-/healthy` endpoints.
- [#1460](https://github.com/thanos-io/thanos/pull/1460) Thanos Store Added `/-/ready` and `/-/healthy` endpoints.
- [#1534](https://github.com/thanos-io/thanos/pull/1534) Thanos Query Added `/-/ready` and `/-/healthy` endpoints.
- [#1533](https://github.com/thanos-io/thanos/pull/1533) Thanos inspect now supports the timeout flag.
- [#1496](https://github.com/thanos-io/thanos/pull/1496) Thanos Receive now supports setting block duration.
- [#1362](https://github.com/thanos-io/thanos/pull/1362) Optional `replicaLabels` param for `/query` and
  `/query_range` querier endpoints. When provided overwrite the `query.replica-label` cli flags.
- [#1482](https://github.com/thanos-io/thanos/pull/1482) Thanos now supports Elastic APM as tracing provider.
- [#1612](https://github.com/thanos-io/thanos/pull/1612) Thanos Rule added `resendDelay` flag.
- [#1480](https://github.com/thanos-io/thanos/pull/1480) Thanos Receive flushes storage on hashring change.
- [#1613](https://github.com/thanos-io/thanos/pull/1613) Thanos Receive now traces forwarded requests.

### Changed

- [#1362](https://github.com/thanos-io/thanos/pull/1362) `query.replica-label` configuration can be provided more than
  once for multiple deduplication labels like: `--query.replica-label=prometheus_replica --query.replica-label=service`.
- [#1581](https://github.com/thanos-io/thanos/pull/1581) Thanos Store now can use smaller buffer sizes for Bytes pool; reducing memory for some requests.
- [#1622](https://github.com/thanos-io/thanos/pull/1622) & [#1590](https://github.com/thanos-io/thanos/pull/1590) Upgraded to Go 1.13.1
- [#1498](https://github.com/thanos-io/thanos/pull/1498) Thanos Receive change flag `labels` to `label` to be consistent with other commands.

### Fixed

- [#1525](https://github.com/thanos-io/thanos/pull/1525) Thanos now deletes block's file in correct order allowing to detect partial blocks without problems.
- [#1505](https://github.com/thanos-io/thanos/pull/1505) Thanos Store now removes invalid local cache blocks.
- [#1587](https://github.com/thanos-io/thanos/pull/1587) Thanos Sidecar cleanups all cache dirs after each compaction run.
- [#1582](https://github.com/thanos-io/thanos/pull/1582) Thanos Rule correctly parses Alertmanager URL if there is more `+` in it.
- [#1544](https://github.com/thanos-io/thanos/pull/1544) Iterating over object store is resilient to the edge case for some providers.
- [#1469](https://github.com/thanos-io/thanos/pull/1469) Fixed Azure potential failures (EOF) when requesting more data then blob has.
- [#1512](https://github.com/thanos-io/thanos/pull/1512) Thanos Store fixed memory leak for chunk pool.
- [#1488](https://github.com/thanos-io/thanos/pull/1488) Thanos Rule now now correctly links to query URL from rules and alerts.

## [v0.7.0](https://github.com/thanos-io/thanos/releases/tag/v0.7.0) - 2019.09.02

Accepted into CNCF:

- Thanos moved to new repository <https://github.com/thanos-io/thanos>
- Docker images moved to <https://quay.io/thanos/thanos> and mirrored at <https://hub.docker.com/r/thanosio/thanos>
- Slack moved to <https://slack.cncf.io> `#thanos`/`#thanos-dev`/`#thanos-prs`

### Added

- [#1478](https://github.com/thanos-io/thanos/pull/1478) Thanos components now exposes gRPC server metrics as soon as server starts, to provide more reliable data for instrumentation.
- [#1378](https://github.com/thanos-io/thanos/pull/1378) Thanos Receive now exposes `thanos_receive_config_hash`, `thanos_receive_config_last_reload_successful` and `thanos_receive_config_last_reload_success_timestamp_seconds` metrics to track latest configuration change
- [#1268](https://github.com/thanos-io/thanos/pull/1268) Thanos Sidecar added support for newest Prometheus streaming remote read added [here](https://github.com/prometheus/prometheus/pull/5703). This massively improves memory required by single
  request for both Prometheus and sidecar. Single requests now should take constant amount of memory on sidecar, so resource consumption prediction is now straightforward. This will be used if you have Prometheus `2.13` or `2.12-master`.
- [#1358](https://github.com/thanos-io/thanos/pull/1358) Added `part_size` configuration option for HTTP multipart requests minimum part size for S3 storage type
- [#1363](https://github.com/thanos-io/thanos/pull/1363) Thanos Receive now exposes `thanos_receive_hashring_nodes` and `thanos_receive_hashring_tenants` metrics to monitor status of hash-rings
- [#1395](https://github.com/thanos-io/thanos/pull/1395) Thanos Sidecar added `/-/ready` and `/-/healthy` endpoints to Thanos sidecar.
- [#1297](https://github.com/thanos-io/thanos/pull/1297) Thanos Compact added `/-/ready` and `/-/healthy` endpoints to Thanos compact.
- [#1431](https://github.com/thanos-io/thanos/pull/1431) Thanos Query added hidden flag to allow the use of downsampled resolution data for instant queries.
- [#1408](https://github.com/thanos-io/thanos/pull/1408) Thanos Store Gateway can now allow the specifying of supported time ranges it will serve (time sharding). Flags: `min-time` & `max-time`

### Changed

- [#1414](https://github.com/thanos-io/thanos/pull/1413) Upgraded important dependencies: Prometheus to 2.12-rc.0. TSDB is now part of Prometheus.
- [#1380](https://github.com/thanos-io/thanos/pull/1380) Upgraded important dependencies: Prometheus to 2.11.1 and TSDB to 0.9.1. Some changes affecting Querier:
  - [ENHANCEMENT] Query performance improvement: Efficient iteration and search in HashForLabels and HashWithoutLabels. #5707
  - [ENHANCEMENT] Optimize queries using regexp for set lookups. tsdb#602
  - [BUGFIX] prometheus_tsdb_compactions_failed_total is now incremented on any compaction failure. tsdb#613
  - [BUGFIX] PromQL: Correctly display {**name**="a"}.
- [#1338](https://github.com/thanos-io/thanos/pull/1338) Thanos Query still warns on store API duplicate, but allows a single one from duplicated set. This is gracefully warn about the problematic logic and not disrupt immediately.
- [#1385](https://github.com/thanos-io/thanos/pull/1385) Thanos Compact exposes flag to disable downsampling `downsampling.disable`.

### Fixed

- [#1327](https://github.com/thanos-io/thanos/pull/1327) Thanos Query `/series` API end-point now properly returns an empty array just like Prometheus if there are no results
- [#1302](https://github.com/thanos-io/thanos/pull/1302) Thanos now efficiently reuses HTTP keep-alive connections
- [#1371](https://github.com/thanos-io/thanos/pull/1371) Thanos Receive fixed race condition in hashring
- [#1430](https://github.com/thanos-io/thanos/pull/1430) Thanos fixed value of GOMAXPROCS inside container.
- [#1410](https://github.com/thanos-io/thanos/pull/1410) Fix for CVE-2019-10215

### Deprecated

- [#1458](https://github.com/thanos-io/thanos/pull/1458) Thanos Query and Receive now use common instrumentation middleware. As as result, for sake of `http_requests_total` and `http_request_duration_seconds_bucket`; Thanos Query no longer exposes `thanos_query_api_instant_query_duration_seconds`, `thanos_query_api_range_query_duration_second` metrics and Thanos Receive no longer exposes `thanos_http_request_duration_seconds`, `thanos_http_requests_total`, `thanos_http_response_size_bytes`.
- [#1423](https://github.com/thanos-io/thanos/pull/1423) Thanos Bench deprecated.

## [v0.6.0](https://github.com/thanos-io/thanos/releases/tag/v0.6.0) - 2019.07.18

### Added

- [#1097](https://github.com/thanos-io/thanos/pull/1097) Added `thanos check rules` linter for Thanos rule rules files.

- [#1253](https://github.com/thanos-io/thanos/pull/1253) Add support for specifying a maximum amount of retries when using Azure Blob storage (default: no retries).

- [#1244](https://github.com/thanos-io/thanos/pull/1244) Thanos Compact now exposes new metrics `thanos_compact_downsample_total` and `thanos_compact_downsample_failures_total` which are useful to catch when errors happen

- [#1260](https://github.com/thanos-io/thanos/pull/1260) Thanos Query/Rule now exposes metrics `thanos_querier_store_apis_dns_provider_results` and `thanos_ruler_query_apis_dns_provider_results` which tell how many addresses were configured and how many were actually discovered respectively

- [#1248](https://github.com/thanos-io/thanos/pull/1248) Add a web UI to show the state of remote storage.

- [#1217](https://github.com/thanos-io/thanos/pull/1217) Thanos Receive gained basic hashring support

- [#1262](https://github.com/thanos-io/thanos/pull/1262) Thanos Receive got a new metric `thanos_http_requests_total` which shows how many requests were handled by it

- [#1243](https://github.com/thanos-io/thanos/pull/1243) Thanos Receive got an ability to forward time series data between nodes. Now you can pass the hashring configuration via `--receive.hashrings-file`; the refresh interval `--receive.hashrings-file-refresh-interval`; the name of the local node's name `--receive.local-endpoint`; and finally the header's name which is used to determine the tenant `--receive.tenant-header`.

- [#1147](https://github.com/thanos-io/thanos/pull/1147) Support for the Jaeger tracer has been added!

_breaking_ New common flags were added for configuring tracing: `--tracing.config-file` and `--tracing.config`. You can either pass a file to Thanos with the tracing configuration or pass it in the command line itself. Old `--gcloudtrace.*` flags were removed :warning:

To migrate over the old `--gcloudtrace.*` configuration, your tracing configuration should look like this:

```yaml
---
type: STACKDRIVER
config:
  - service_name: 'foo'
    project_id: '123'
    sample_factor: 123
```

The other `type` you can use is `JAEGER` now. The `config` keys and values are Jaeger specific and you can find all of the information [here](https://github.com/jaegertracing/jaeger-client-go#environment-variables).

### Changed

- [#1284](https://github.com/thanos-io/thanos/pull/1284) Add support for multiple label-sets in Info gRPC service.
  This deprecates the single `Labels` slice of the `InfoResponse`, in a future release backward compatible handling for the single set of Labels will be removed. Upgrading to v0.6.0 or higher is advised.
  _breaking_ If you run have duplicate queries in your Querier configuration with hierarchical federation of multiple Queries this PR makes Thanos Querier to detect this case and block all duplicates. Refer to 0.6.1 which at least allows for single replica to work.

- [#1314](https://github.com/thanos-io/thanos/pull/1314) Removes `http_request_duration_microseconds` (Summary) and adds `http_request_duration_seconds` (Histogram) from http server instrumentation used in Thanos APIs and UIs.

- [#1287](https://github.com/thanos-io/thanos/pull/1287) Sidecar now waits on Prometheus' external labels before starting the uploading process

- [#1261](https://github.com/thanos-io/thanos/pull/1261) Thanos Receive now exposes metrics `thanos_http_request_duration_seconds` and `thanos_http_response_size_bytes` properly of each handler

- [#1274](https://github.com/thanos-io/thanos/pull/1274) Iteration limit has been lifted from the LRU cache so there should be no more spam of error messages as they were harmless

- [#1321](https://github.com/thanos-io/thanos/pull/1321) Thanos Query now fails early on a query which only uses external labels - this improves clarity in certain situations

### Fixed

- [#1227](https://github.com/thanos-io/thanos/pull/1227) Some context handling issues were fixed in Thanos Compact; some unnecessary memory allocations were removed in the hot path of Thanos Store.

- [#1183](https://github.com/thanos-io/thanos/pull/1183) Compactor now correctly propagates retriable/haltable errors which means that it will not unnecessarily restart if such an error occurs

- [#1231](https://github.com/thanos-io/thanos/pull/1231) Receive now correctly handles SIGINT and closes without deadlocking

- [#1278](https://github.com/thanos-io/thanos/pull/1278) Fixed inflated values problem with `sum()` on Thanos Query

- [#1280](https://github.com/thanos-io/thanos/pull/1280) Fixed a problem with concurrent writes to a `map` in Thanos Query while rendering the UI

- [#1311](https://github.com/thanos-io/thanos/pull/1311) Fixed occasional panics in Compact and Store when using Azure Blob cloud storage caused by lack of error checking in client library.

- [#1322](https://github.com/thanos-io/thanos/pull/1322) Removed duplicated closing of the gRPC listener - this gets rid of harmless messages like `store gRPC listener: close tcp 0.0.0.0:10901: use of closed network connection` when those programs are being closed

### Deprecated

- [#1216](https://github.com/thanos-io/thanos/pull/1216) the old "Command-line flags" has been removed from Thanos Query UI since it was not populated and because we are striving for consistency

## [v0.5.0](https://github.com/thanos-io/thanos/releases/tag/v0.5.0) - 2019.06.05

TL;DR: Store LRU cache is no longer leaking, Upgraded Thanos UI to Prometheus 2.9, Fixed auto-downsampling, Moved to Go 1.12.5 and more.

This version moved tarballs to Golang 1.12.5 from 1.11 as well, so same warning applies if you use `container_memory_usage_bytes` from cadvisor. Use `container_memory_working_set_bytes` instead.

_breaking_ As announced couple of times this release also removes gossip with all configuration flags (`--cluster.*`).

### Fixed

- [#1142](https://github.com/thanos-io/thanos/pull/1142) fixed major leak on store LRU cache for index items (postings and series).
- [#1163](https://github.com/thanos-io/thanos/pull/1163) sidecar is no longer blocking for custom Prometheus versions/builds. It only checks if flags return non 404, then it performs optional checks.
- [#1146](https://github.com/thanos-io/thanos/pull/1146) store/bucket: make getFor() work with interleaved resolutions.
- [#1157](https://github.com/thanos-io/thanos/pull/1157) querier correctly handles duplicated stores when some store changes external labels in place.

### Added

- [#1094](https://github.com/thanos-io/thanos/pull/1094) Allow configuring the response header timeout for the S3 client.

### Changed

- [#1118](https://github.com/thanos-io/thanos/pull/1118) _breaking_ swift: Added support for cross-domain authentication by introducing `userDomainID`, `userDomainName`, `projectDomainID`, `projectDomainName`.
  The outdated terms `tenantID`, `tenantName` are deprecated and have been replaced by `projectID`, `projectName`.

- [#1066](https://github.com/thanos-io/thanos/pull/1066) Upgrade Thanos ui to Prometheus v2.9.1.

  Changes from the upstream:

  - query:
    - [ENHANCEMENT] Update moment.js and moment-timezone.js [PR #4679](https://github.com/prometheus/prometheus/pull/4679)
    - [ENHANCEMENT] Support to query elements by a specific time [PR #4764](https://github.com/prometheus/prometheus/pull/4764)
    - [ENHANCEMENT] Update to Bootstrap 4.1.3 [PR #5192](https://github.com/prometheus/prometheus/pull/5192)
    - [BUGFIX] Limit number of merics in prometheus UI [PR #5139](https://github.com/prometheus/prometheus/pull/5139)
    - [BUGFIX] Web interface Quality of Life improvements [PR #5201](https://github.com/prometheus/prometheus/pull/5201)
  - rule:
    - [ENHANCEMENT] Improve rule views by wrapping lines [PR #4702](https://github.com/prometheus/prometheus/pull/4702)
    - [ENHANCEMENT] Show rule evaluation errors on rules page [PR #4457](https://github.com/prometheus/prometheus/pull/4457)

- [#1156](https://github.com/thanos-io/thanos/pull/1156) Moved CI and docker multistage to Golang 1.12.5 for latest mem alloc improvements.
- [#1103](https://github.com/thanos-io/thanos/pull/1103) Updated go-cos deps. (COS bucket client).
- [#1149](https://github.com/thanos-io/thanos/pull/1149) Updated google Golang API deps (GCS bucket client).
- [#1190](https://github.com/thanos-io/thanos/pull/1190) Updated minio deps (S3 bucket client). This fixes minio retries.

- [#1133](https://github.com/thanos-io/thanos/pull/1133) Use prometheus v2.9.2, common v0.4.0 & tsdb v0.8.0.

  Changes from the upstreams:

  - store gateway:
    - [ENHANCEMENT] Fast path for EmptyPostings cases in Merge, Intersect and Without.
  - store gateway & compactor:
    - [BUGFIX] Fix fd and vm_area leak on error path in chunks.NewDirReader.
    - [BUGFIX] Fix fd and vm_area leak on error path in index.NewFileReader.
  - query:
    - [BUGFIX] Make sure subquery range is taken into account for selection #5467
    - [ENHANCEMENT] Check for cancellation on every step of a range evaluation. #5131
    - [BUGFIX] Exponentation operator to drop metric name in result of operation. #5329
    - [BUGFIX] Fix output sample values for scalar-to-vector comparison operations. #5454
  - rule:
    - [BUGFIX] Reload rules: copy state on both name and labels. #5368

## Deprecated

- [#1008](https://github.com/thanos-io/thanos/pull/1008) _breaking_ Removed Gossip implementation. All `--cluster.*` flags removed and Thanos will error out if any is provided.

## [v0.4.0](https://github.com/thanos-io/thanos/releases/tag/v0.4.0) - 2019.05.3

:warning: **IMPORTANT** :warning: This is the last release that supports gossip. From Thanos v0.5.0, gossip will be completely removed.

This release also disables gossip mode by default for all components.
See [this](docs/proposals/201809_gossip-removal.md) for more details.

:warning: This release moves Thanos docker images (NOT artifacts by accident) to Golang 1.12. This release includes change in GC's memory release which gives following effect:

> On Linux, the runtime now uses MADV_FREE to release unused memory. This is more efficient but may result in higher reported RSS. The kernel will reclaim the unused data when it is needed. To revert to the Go 1.11 behavior (MADV_DONTNEED), set the environment variable GODEBUG=madvdontneed=1.

If you want to see exact memory allocation of Thanos process:

- Use `go_memstats_heap_alloc_bytes` metric exposed by Golang or `container_memory_working_set_bytes` exposed by cadvisor.
- Add `GODEBUG=madvdontneed=1` before running Thanos binary to revert to memory releasing to pre 1.12 logic.

Using cadvisor `container_memory_usage_bytes` metric could be misleading e.g: https://github.com/google/cadvisor/issues/2242

### Added

- [thanos.io](https://thanos.io) website & automation :tada:
- [#1053](https://github.com/thanos-io/thanos/pull/1053) compactor: Compactor & store gateway now handles incomplete uploads gracefully. Added hard limit on how long block upload can take (30m).
- [#811](https://github.com/thanos-io/thanos/pull/811) Remote write receiver component :heart: :heart: thanks to RedHat (@brancz) contribution.
- [#910](https://github.com/thanos-io/thanos/pull/910) Query's stores UI page is now sorted by type and old DNS or File SD stores are removed after 5 minutes (configurable via the new `--store.unhealthy-timeout=5m` flag).
- [#905](https://github.com/thanos-io/thanos/pull/905) Thanos support for Query API: /api/v1/labels. Notice that the API was added in Prometheus v2.6.
- [#798](https://github.com/thanos-io/thanos/pull/798) Ability to limit the maximum number of concurrent request to Series() calls in Thanos Store and the maximum amount of samples we handle.
- [#1060](https://github.com/thanos-io/thanos/pull/1060) Allow specifying region attribute in S3 storage configuration

:warning: **WARNING** :warning: #798 adds a new default limit to Thanos Store: `--store.grpc.series-max-concurrency`. Most likely you will want to make it the same as `--query.max-concurrent` on Thanos Query.

New options:

New Store flags:

    * `--store.grpc.series-sample-limit` limits the amount of samples that might be retrieved on a single Series() call. By default it is 0. Consider enabling it by setting it to more than 0 if you are running on limited resources.
    * `--store.grpc.series-max-concurrency` limits the number of concurrent Series() calls in Thanos Store. By default it is 20. Considering making it lower or bigger depending on the scale of your deployment.

New Store metrics:

    * `thanos_bucket_store_queries_dropped_total` shows how many queries were dropped due to the samples limit;
    * `thanos_bucket_store_queries_concurrent_max` is a constant metric which shows how many Series() calls can concurrently be executed by Thanos Store;
    * `thanos_bucket_store_queries_in_flight` shows how many queries are currently "in flight" i.e. they are being executed;
    * `thanos_bucket_store_gate_duration_seconds` shows how many seconds it took for queries to pass through the gate in both cases - when that fails and when it does not.

New Store tracing span: \* `store_query_gate_ismyturn` shows how long it took for a query to pass (or not) through the gate.

- [#1016](https://github.com/thanos-io/thanos/pull/1016) Added option for another DNS resolver (miekg/dns client).
  Note that this is required to have SRV resolution working on [Golang 1.11+ with KubeDNS below v1.14](https://github.com/golang/go/issues/27546)

  New Querier and Ruler flag: `-- store.sd-dns-resolver` which allows to specify resolver to use. Either `golang` or `miekgdns`

- [#986](https://github.com/thanos-io/thanos/pull/986) Allow to save some startup & sync time in store gateway as it is no longer needed to compute index-cache from block index on its own for larger blocks.
  The store Gateway still can do it, but it first checks bucket if there is index-cached uploaded already.
  In the same time, compactor precomputes the index cache file on every compaction.

  New Compactor flag: `--index.generate-missing-cache-file` was added to allow quicker addition of index cache files. If enabled it precomputes missing files on compactor startup. Note that it will take time and it's only one-off step per bucket.

- [#887](https://github.com/thanos-io/thanos/pull/887) Compact: Added new `--block-sync-concurrency` flag, which allows you to configure number of goroutines to use when syncing block metadata from object storage.
- [#928](https://github.com/thanos-io/thanos/pull/928) Query: Added `--store.response-timeout` flag. If a Store doesn't send any data in this specified duration then a Store will be ignored and partial data will be returned if it's enabled. 0 disables timeout.
- [#893](https://github.com/thanos-io/thanos/pull/893) S3 storage backend has graduated to `stable` maturity level.
- [#936](https://github.com/thanos-io/thanos/pull/936) Azure storage backend has graduated to `stable` maturity level.
- [#937](https://github.com/thanos-io/thanos/pull/937) S3: added trace functionality. You can add `trace.enable: true` to enable the minio client's verbose logging.
- [#953](https://github.com/thanos-io/thanos/pull/953) Compact: now has a hidden flag `--debug.accept-malformed-index`. Compaction index verification will ignore out of order label names.
- [#963](https://github.com/thanos-io/thanos/pull/963) GCS: added possibility to inline ServiceAccount into GCS config.
- [#1010](https://github.com/thanos-io/thanos/pull/1010) Compact: added new flag `--compact.concurrency`. Number of goroutines to use when compacting groups.
- [#1028](https://github.com/thanos-io/thanos/pull/1028) Query: added `--query.default-evaluation-interval`, which sets default evaluation interval for sub queries.
- [#980](https://github.com/thanos-io/thanos/pull/980) Ability to override Azure storage endpoint for other regions (China)
- [#1021](https://github.com/thanos-io/thanos/pull/1021) Query API `series` now supports POST method.
- [#939](https://github.com/thanos-io/thanos/pull/939) Query API `query_range` now supports POST method.

### Changed

- [#970](https://github.com/thanos-io/thanos/pull/970) Deprecated `partial_response_disabled` proto field. Added `partial_response_strategy` instead. Both in gRPC and Query API.
  No `PartialResponseStrategy` field for `RuleGroups` by default means `abort` strategy (old PartialResponse disabled) as this is recommended option for Rules and alerts.

  Metrics:

  - Added `thanos_rule_evaluation_with_warnings_total` to Ruler.
  - DNS `thanos_ruler_query_apis*` are now `thanos_ruler_query_apis_*` for consistency.
  - DNS `thanos_querier_store_apis*` are now `thanos_querier_store_apis__*` for consistency.
  - Query Gate `thanos_bucket_store_series*` are now `thanos_bucket_store_series_*` for consistency.
  - Most of thanos ruler metris related to rule manager has `strategy` label.

  Ruler tracing spans:

  - `/rule_instant_query HTTP[client]` is now `/rule_instant_query_part_resp_abort HTTP[client]"` if request is for abort strategy.

- [#1009](https://github.com/thanos-io/thanos/pull/1009): Upgraded Prometheus (~v2.7.0-rc.0 to v2.8.1) and TSDB (`v0.4.0` to `v0.6.1`) deps.

  Changes that affects Thanos:

  - query:
    - [ENHANCEMENT] In histogram_quantile merge buckets with equivalent le values. #5158.
    - [ENHANCEMENT] Show list of offending labels in the error message in many-to-many scenarios. #5189
    - [BUGFIX] Fix panic when aggregator param is not a literal. #5290
  - ruler:
    - [ENHANCEMENT] Reduce time that Alertmanagers are in flux when reloaded. #5126
    - [BUGFIX] prometheus_rule_group_last_evaluation_timestamp_seconds is now a unix timestamp. #5186
    - [BUGFIX] prometheus_rule_group_last_duration_seconds now reports seconds instead of nanoseconds. Fixes our [issue #1027](https://github.com/thanos-io/thanos/issues/1027)
    - [BUGFIX] Fix sorting of rule groups. #5260
  - store: [ENHANCEMENT] Fast path for EmptyPostings cases in Merge, Intersect and Without.
  - tooling: [FEATURE] New dump command to tsdb tool to dump all samples.
  - compactor:
    - [ENHANCEMENT] When closing the db any running compaction will be cancelled so it doesn't block.
    - [CHANGE] _breaking_ Renamed flag `--sync-delay` to `--consistency-delay` [#1053](https://github.com/thanos-io/thanos/pull/1053)

  For ruler essentially whole TSDB CHANGELOG applies between v0.4.0-v0.6.1: https://github.com/prometheus/tsdb/blob/master/CHANGELOG.md

  Note that this was added on TSDB and Prometheus: [FEATURE] Time-ovelapping blocks are now allowed. #370
  Whoever due to nature of Thanos compaction (distributed systems), for safety reason this is disabled for Thanos compactor for now.

- [#868](https://github.com/thanos-io/thanos/pull/868) Go has been updated to 1.12.
- [#1055](https://github.com/thanos-io/thanos/pull/1055) Gossip flags are now disabled by default and deprecated.
- [#964](https://github.com/thanos-io/thanos/pull/964) repair: Repair process now sorts the series and labels within block.
- [#1073](https://github.com/thanos-io/thanos/pull/1073) Store: index cache for requests. It now calculates the size properly (includes slice header), has anti-deadlock safeguard and reports more metrics.

### Fixed

- [#921](https://github.com/thanos-io/thanos/pull/921) `thanos_objstore_bucket_last_successful_upload_time` now does not appear when no blocks have been uploaded so far.
- [#966](https://github.com/thanos-io/thanos/pull/966) Bucket: verify no longer warns about overlapping blocks, that overlap `0s`
- [#848](https://github.com/thanos-io/thanos/pull/848) Compact: now correctly works with time series with duplicate labels.
- [#894](https://github.com/thanos-io/thanos/pull/894) Thanos Rule: UI now correctly shows evaluation time.
- [#865](https://github.com/thanos-io/thanos/pull/865) Query: now properly parses DNS SRV Service Discovery.
- [#889](https://github.com/thanos-io/thanos/pull/889) Store: added safeguard against merging posting groups segfault
- [#941](https://github.com/thanos-io/thanos/pull/941) Sidecar: added better handling of intermediate restarts.
- [#933](https://github.com/thanos-io/thanos/pull/933) Query: Fixed 30 seconds lag of adding new store to query.
- [#962](https://github.com/thanos-io/thanos/pull/962) Sidecar: Make config reloader file writes atomic.
- [#982](https://github.com/thanos-io/thanos/pull/982) Query: now advertises Min & Max Time accordingly to the nodes.
- [#1041](https://github.com/thanos-io/thanos/issues/1038) Ruler is now able to return long time range queries.
- [#904](https://github.com/thanos-io/thanos/pull/904) Compact: Skip compaction for blocks with no samples.
- [#1070](https://github.com/thanos-io/thanos/pull/1070) Downsampling works back again. Deferred closer errors are now properly captured.

## [v0.3.2](https://github.com/thanos-io/thanos/releases/tag/v0.3.2) - 2019.03.04

### Added

- [#851](https://github.com/thanos-io/thanos/pull/851) New read API endpoint for api/v1/rules and api/v1/alerts.
- [#873](https://github.com/thanos-io/thanos/pull/873) Store: fix set index cache LRU

:warning: **WARNING** :warning: #873 fix fixes actual handling of `index-cache-size`. Handling of limit for this cache was
broken so it was unbounded all the time. From this release actual value matters and is extremely low by default. To "revert"
the old behaviour (no boundary), use a large enough value.

### Fixed

- [#833](https://github.com/thanos-io/thanos/issues/833) Store Gateway matcher regression for intersecting with empty posting.
- [#867](https://github.com/thanos-io/thanos/pull/867) Fixed race condition in sidecare between reloader and shipper.

## [v0.3.1](https://github.com/thanos-io/thanos/releases/tag/v0.3.1) - 2019.02.18

### Fixed

- [#829](https://github.com/thanos-io/thanos/issues/829) Store Gateway crashing due to `slice bounds out of range`.
- [#834](https://github.com/thanos-io/thanos/issues/834) Store Gateway matcher regression for `<>` `!=`.

## [v0.3.0](https://github.com/thanos-io/thanos/releases/tag/v0.3.0) - 2019.02.08

### Added

- Support for gzip compressed configuration files before envvar substitution for reloader package.
- `bucket inspect` command for better insights on blocks in object storage.
- Support for [Tencent COS](docs/storage.md#tencent-cos-configuration) object storage.
- Partial Response disable option for StoreAPI and QueryAPI.
- Partial Response disable button on Thanos UI
- We have initial docs for goDoc documentation!
- Flags for Querier and Ruler UIs: `--web.route-prefix`, `--web.external-prefix`, `--web.prefix-header`. Details [here](docs/components/query.md#expose-ui-on-a-sub-path)

### Fixed

- [#649](https://github.com/thanos-io/thanos/issues/649) - Fixed store label values api to add also external label values.
- [#396](https://github.com/thanos-io/thanos/issues/396) - Fixed sidecar logic for proxying series that has more than 2^16 samples from Prometheus.
- [#732](https://github.com/thanos-io/thanos/pull/732) - Fixed S3 authentication sequence. You can see new sequence enumerated [here](https://github.com/thanos-io/thanos/blob/master/docs/storage.md#aws-s3-configuration)
- [#745](https://github.com/thanos-io/thanos/pull/745) - Fixed race conditions and edge cases for Thanos Querier fanout logic.
- [#651](https://github.com/thanos-io/thanos/issues/651) - Fixed index cache when asked buffer size is bigger than cache max size.

### Changed

- [#529](https://github.com/thanos-io/thanos/pull/529) Massive improvement for compactor. Downsampling memory consumption was reduce to only store labels and single chunks per each series.
- Qurerier UI: Store page now shows the store APIs per component type.
- Prometheus and TSDB deps are now up to date with ~2.7.0 Prometheus version. Lot's of things has changed. See details [here #704](https://github.com/thanos-io/thanos/pull/704) Known changes that affects us:
  - prometheus/prometheus/discovery/file
    - [ENHANCEMENT] Discovery: Improve performance of previously slow updates of changes of targets. #4526
    - [BUGFIX] Wait for service discovery to stop before exiting #4508 ??
  - prometheus/prometheus/promql:
    - **[ENHANCEMENT] Subqueries support. #4831**
    - [BUGFIX] PromQL: Fix a goroutine leak in the lexer/parser. #4858
    - [BUGFIX] Change max/min over_time to handle NaNs properly. #438
    - [BUGFIX] Check label name for `count_values` PromQL function. #4585
    - [BUGFIX] Ensure that vectors and matrices do not contain identical label-sets. #4589
    - [ENHANCEMENT] Optimize PromQL aggregations #4248
    - [BUGFIX] Only add LookbackDelta to vector selectors #4399
    - [BUGFIX] Reduce floating point errors in stddev and related functions #4533
  - prometheus/prometheus/rules:
    - New metrics exposed! (prometheus evaluation!)
    - [ENHANCEMENT] Rules: Error out at load time for invalid templates, rather than at evaluation time. #4537
  - prometheus/tsdb/index: Index reader optimizations.
- Thanos store gateway flag for sync concurrency (`block-sync-concurrency` with `20` default, so no change by default)
- S3 provider:
  - Added `put_user_metadata` option to config.
  - Added `insecure_skip_verify` option to config.

### Deprecated

- Tests against Prometheus below v2.2.1. This does not mean _lack_ of support for those. Only that we don't tests the compatibility anymore. See [#758](https://github.com/thanos-io/thanos/issues/758) for details.

## [v0.2.1](https://github.com/thanos-io/thanos/releases/tag/v0.2.1) - 2018.12.27

### Added

- Relabel drop for Thanos Ruler to enable replica label drop and alert deduplication on AM side.
- Query: Stores UI page available at `/stores`.

![](./docs/img/query_ui_stores.png)

### Fixed

- Thanos Rule Alertmanager DNS SD bug.
- DNS SD bug when having SRV results with different ports.
- Move handling of HA alertmanagers to be the same as Prometheus.
- Azure iteration implementation flaw.

## [v0.2.0](https://github.com/thanos-io/thanos/releases/tag/v0.2.0) - 2018.12.10

Next Thanos release adding support to new discovery method, gRPC mTLS and two new object store providers (Swift and Azure).

Note lots of necessary breaking changes in flags that relates to bucket configuration.

### Deprecated

- _breaking_: Removed all bucket specific flags as we moved to config files:
  - --gcs-bucket=\<bucket\>
  - --s3.bucket=\<bucket\>
  - --s3.endpoint=\<api-url\>
  - --s3.access-key=\<key\>
  - --s3.insecure
  - --s3.signature-version2
  - --s3.encrypt-sse
  - --gcs-backup-bucket=\<bucket\>
  - --s3-backup-bucket=\<bucket\>
- _breaking_: Removed support of those environment variables for bucket:
  - S3_BUCKET
  - S3_ENDPOINT
  - S3_ACCESS_KEY
  - S3_INSECURE
  - S3_SIGNATURE_VERSION2
- _breaking_: Removed provider specific bucket metrics e.g `thanos_objstore_gcs_bucket_operations_total` in favor of of generic bucket operation metrics.

### Changed

- _breaking_: Added `thanos_` prefix to memberlist (gossip) metrics. Make sure to update your dashboards and rules.
- S3 provider:
  - Set `"X-Amz-Acl": "bucket-owner-full-control"` metadata for s3 upload operation.

### Added

- Support for heterogeneous secure gRPC on StoreAPI.
- Handling of scalar result in rule node evaluating rules.
- Flag `--objstore.config-file` to reference to the bucket configuration file in yaml format. Detailed information can be found in document [storage](docs/storage.md).
- File service discovery for StoreAPIs:
- In `thanos rule`, static configuration of query nodes via `--query`
- In `thanos rule`, file based discovery of query nodes using `--query.file-sd-config.files`
- In `thanos query`, file based discovery of store nodes using `--store.file-sd-config.files`
- `/-/healthy` endpoint to Querier.
- DNS service discovery to static and file based configurations using the `dns+` and `dnssrv+` prefixes for the respective lookup. Details [here](docs/service-discovery.md)
- `--cluster.disable` flag to disable gossip functionality completely.
- Hidden flag to configure max compaction level.
- Azure Storage.
- OpenStack Swift support.
- Thanos Ruler `thanos_rule_loaded_rules` metric.
- Option for JSON logger format.

### Fixed

- Issue whereby the Proxy Store could end up in a deadlock if there were more than 9 stores being queried and all returned an error.
- Ruler tracing causing panics.
- GatherIndexStats panics on duplicated chunks check.
- Clean up of old compact blocks on compact restart.
- Sidecar too frequent Prometheus reload.
- `thanos_compactor_retries_total` metric not being registered.

## [v0.1.0](https://github.com/thanos-io/thanos/releases/tag/v0.1.0) - 2018.09.14

Initial version to have a stable reference before [gossip protocol removal](/docs/proposals/201809_gossip-removal.md).

### Added

- Gossip layer for all components.
- StoreAPI gRPC proto.
- TSDB block upload logic for Sidecar.
- StoreAPI logic for Sidecar.
- Config and rule reloader logic for Sidecar.
- On-the fly result merge and deduplication logic for Querier.
- Custom Thanos UI (based mainly on Prometheus UI) for Querier.
- Optimized object storage fetch logic for Store.
- Index cache and chunk pool for Store for better memory usage.
- Stable support for Google Cloud Storage object storage.
- StoreAPI logic for Querier to support Thanos federation (experimental).
- Support for S3 minio-based AWS object storage (experimental).
- Compaction logic of blocks from multiple sources for Compactor.
- Optional Compaction fixed retention.
- Optional downsampling logic for Compactor (experimental).
- Rule (including alerts) evaluation logic for Ruler.
- Rule UI with hot rules reload.
- StoreAPI logic for Ruler.
- Basic metric orchestration for all components.
- Verify commands with potential fixes (experimental).
- Compact / Downsample offline commands.
- Bucket commands.
- Downsampling support for UI.
- Grafana dashboards for Thanos components.<|MERGE_RESOLUTION|>--- conflicted
+++ resolved
@@ -12,15 +12,13 @@
 
 ## Unreleased
 
-<<<<<<< HEAD
 ### Added
 
 - [#3700](https://github.com/thanos-io/thanos/pull/3700) ui: make old bucket viewer UI work with vanilla Prometheus blocks
-=======
+
 ### Changed
 
 - [#3705](https://github.com/thanos-io/thanos/pull/3705) Store: Fix race condition leading to failing queries or possibly incorrect query results.
->>>>>>> f85e4003
 
 ## [v0.18.0](https://github.com/thanos-io/thanos/releases) - Release in progress
 
