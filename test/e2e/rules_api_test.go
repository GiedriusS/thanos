--- conflicted
+++ resolved
@@ -15,16 +15,13 @@
 
 	"github.com/efficientgo/e2e"
 	"github.com/go-kit/log"
+	"github.com/gogo/protobuf/types"
 	"github.com/pkg/errors"
+	"github.com/prometheus/prometheus/model/labels"
 	"github.com/prometheus/prometheus/rules"
 
 	"github.com/thanos-io/thanos/pkg/httpconfig"
 
-<<<<<<< HEAD
-=======
-	protobuf "github.com/gogo/protobuf/types"
-	http_util "github.com/thanos-io/thanos/pkg/http"
->>>>>>> eb93f76f
 	"github.com/thanos-io/thanos/pkg/promclient"
 	"github.com/thanos-io/thanos/pkg/rules/rulespb"
 	"github.com/thanos-io/thanos/pkg/runutil"
@@ -33,13 +30,8 @@
 	"github.com/thanos-io/thanos/test/e2e/e2ethanos"
 )
 
-func timeToProtoTimestamp(t time.Time) *protobuf.Timestamp {
-	timestamp, _ := protobuf.TimestampProto(t)
-	return timestamp
-}
-
 func timeToRulespbTimestamp(t time.Time) *rulespb.Timestamp {
-	timestamp, _ := protobuf.TimestampProto(t)
+	timestamp, _ := types.TimestampProto(t)
 
 	ret := &rulespb.Timestamp{}
 
@@ -116,14 +108,10 @@
 
 	ruleAndAssert(t, ctx, q.Endpoint("http"), "", []*rulespb.RuleGroup{
 		{
-<<<<<<< HEAD
-			Name: "example_abort",
-			File: "/shared/data/querier-query/rules/rules.yaml",
-=======
 			Name:           "example_abort",
-			File:           "/shared/rules/rules.yaml",
+			File:           "/shared/data/querier-query/rules/rules.yaml",
 			LastEvaluation: (*rulespb.Timestamp)(timeToRulespbTimestamp(time.Time{})),
->>>>>>> eb93f76f
+
 			Rules: []*rulespb.Rule{
 				rulespb.NewAlertingRule(&rulespb.Alert{
 					Name:  "TestAlert_AbortOnPartialResponse",
@@ -138,14 +126,9 @@
 			},
 		},
 		{
-<<<<<<< HEAD
-			Name: "example_abort",
-			File: "/shared/data/querier-query/thanos-rules/rules-0.yaml",
-=======
 			Name:           "example_abort",
-			File:           "/shared/thanos-rules/rules-0.yaml",
+			File:           "/shared/data/querier-query/thanos-rules/rules-0.yaml",
 			LastEvaluation: (*rulespb.Timestamp)(timeToRulespbTimestamp(time.Time{})),
->>>>>>> eb93f76f
 			Rules: []*rulespb.Rule{
 				rulespb.NewAlertingRule(&rulespb.Alert{
 					Name:  "TestAlert_AbortOnPartialResponse",
@@ -159,14 +142,10 @@
 			},
 		},
 		{
-<<<<<<< HEAD
-			Name: "example_warn",
-			File: "/shared/data/querier-query/thanos-rules/rules-1.yaml",
-=======
 			Name:           "example_warn",
-			File:           "/shared/thanos-rules/rules-1.yaml",
+			File:           "/shared/data/querier-query/thanos-rules/rules-1.yaml",
 			LastEvaluation: (*rulespb.Timestamp)(timeToRulespbTimestamp(time.Time{})),
->>>>>>> eb93f76f
+
 			Rules: []*rulespb.Rule{
 				rulespb.NewAlertingRule(&rulespb.Alert{
 					Name:  "TestAlert_WarnOnPartialResponse",
@@ -188,9 +167,11 @@
 					Name:  "TestAlert_WithLimit",
 					State: rulespb.AlertState_INACTIVE,
 					Query: `promhttp_metric_handler_requests_total`,
-					Labels: labelpb.ZLabelSet{Labels: []labelpb.ZLabel{
-						{Name: "severity", Value: "page"},
-					}},
+					Labels: &labelpb.ZLabelSet{Labels: labelpb.ProtobufLabelsFromPromLabels(
+						labels.Labels{
+							{Name: "severity", Value: "page"},
+						},
+					)},
 					Health: string(rules.HealthBad),
 				}),
 			},
